/**
 * \file fmm_pts.txx
 * \author Dhairya Malhotra, dhairya.malhotra@gmail.com
 * \date 3-07-2011
 * \brief This file contains the implementation of the FMM_Pts class.
 */

#include <omp.h>
#include <cmath>
#include <cstdlib>
#include <cassert>
#include <sstream>
#include <iostream>
#include <stdint.h>
#include <set>
#ifdef PVFMM_HAVE_SYS_STAT_H
#include <sys/stat.h>
#endif

#ifdef __SSE__
#include <xmmintrin.h>
#endif
#ifdef __SSE2__
#include <emmintrin.h>
#endif
#ifdef __SSE3__
#include <pmmintrin.h>
#endif
#ifdef __AVX__
#include <immintrin.h>
#endif
#if defined(__MIC__)
#include <immintrin.h>
#endif

#include <profile.hpp>

namespace pvfmm{

/**
 * \brief Returns the coordinates of points on the surface of a cube.
 * \param[in] p Number of points on an edge of the cube is (n+1)
 * \param[in] c Coordinates to the centre of the cube (3D array).
 * \param[in] alpha Scaling factor for the size of the cube.
 * \param[in] depth Depth of the cube in the octree.
 * \return Vector with coordinates of points on the surface of the cube in the
 * format [x0 y0 z0 x1 y1 z1 .... ].
 */
template <class Real_t>
std::vector<Real_t> surface(int p, Real_t* c, Real_t alpha, int depth){
  size_t n_=(6*(p-1)*(p-1)+2);  //Total number of points.

  std::vector<Real_t> coord(n_*3);
  coord[0]=coord[1]=coord[2]=-1.0;
  size_t cnt=1;
  for(int i=0;i<p-1;i++)
    for(int j=0;j<p-1;j++){
      coord[cnt*3  ]=-1.0;
      coord[cnt*3+1]=(2.0*(i+1)-p+1)/(p-1);
      coord[cnt*3+2]=(2.0*j-p+1)/(p-1);
      cnt++;
    }
  for(int i=0;i<p-1;i++)
    for(int j=0;j<p-1;j++){
      coord[cnt*3  ]=(2.0*i-p+1)/(p-1);
      coord[cnt*3+1]=-1.0;
      coord[cnt*3+2]=(2.0*(j+1)-p+1)/(p-1);
      cnt++;
    }
  for(int i=0;i<p-1;i++)
    for(int j=0;j<p-1;j++){
      coord[cnt*3  ]=(2.0*(i+1)-p+1)/(p-1);
      coord[cnt*3+1]=(2.0*j-p+1)/(p-1);
      coord[cnt*3+2]=-1.0;
      cnt++;
    }
  for(size_t i=0;i<(n_/2)*3;i++)
    coord[cnt*3+i]=-coord[i];

  Real_t r = 0.5*pow(0.5,depth);
  Real_t b = alpha*r;
  for(size_t i=0;i<n_;i++){
    coord[i*3+0]=(coord[i*3+0]+1.0)*b+c[0];
    coord[i*3+1]=(coord[i*3+1]+1.0)*b+c[1];
    coord[i*3+2]=(coord[i*3+2]+1.0)*b+c[2];
  }
  return coord;
}

/**
 * \brief Returns the coordinates of points on the upward check surface of cube.
 * \see surface()
 */
template <class Real_t>
std::vector<Real_t> u_check_surf(int p, Real_t* c, int depth){
  Real_t r=0.5*pow(0.5,depth);
  Real_t coord[3]={c[0]-r*(RAD1-1.0),c[1]-r*(RAD1-1.0),c[2]-r*(RAD1-1.0)};
  return surface(p,coord,(Real_t)RAD1,depth);
}

/**
 * \brief Returns the coordinates of points on the upward equivalent surface of cube.
 * \see surface()
 */
template <class Real_t>
std::vector<Real_t> u_equiv_surf(int p, Real_t* c, int depth){
  Real_t r=0.5*pow(0.5,depth);
  Real_t coord[3]={c[0]-r*(RAD0-1.0),c[1]-r*(RAD0-1.0),c[2]-r*(RAD0-1.0)};
  return surface(p,coord,(Real_t)RAD0,depth);
}

/**
 * \brief Returns the coordinates of points on the downward check surface of cube.
 * \see surface()
 */
template <class Real_t>
std::vector<Real_t> d_check_surf(int p, Real_t* c, int depth){
  Real_t r=0.5*pow(0.5,depth);
  Real_t coord[3]={c[0]-r*(RAD0-1.0),c[1]-r*(RAD0-1.0),c[2]-r*(RAD0-1.0)};
  return surface(p,coord,(Real_t)RAD0,depth);
}

/**
 * \brief Returns the coordinates of points on the downward equivalent surface of cube.
 * \see surface()
 */
template <class Real_t>
std::vector<Real_t> d_equiv_surf(int p, Real_t* c, int depth){
  Real_t r=0.5*pow(0.5,depth);
  Real_t coord[3]={c[0]-r*(RAD1-1.0),c[1]-r*(RAD1-1.0),c[2]-r*(RAD1-1.0)};
  return surface(p,coord,(Real_t)RAD1,depth);
}

/**
 * \brief Defines the 3D grid for convolution in FFT acceleration of V-list.
 * \see surface()
 */
template <class Real_t>
std::vector<Real_t> conv_grid(int p, Real_t* c, int depth){
  Real_t r=pow(0.5,depth);
  Real_t a=r*RAD0;
  Real_t coord[3]={c[0],c[1],c[2]};
  int n1=p*2;
  int n2=(int)pow((Real_t)n1,2);
  int n3=(int)pow((Real_t)n1,3);
  std::vector<Real_t> grid(n3*3);
  for(int i=0;i<n1;i++)
  for(int j=0;j<n1;j++)
  for(int k=0;k<n1;k++){
    grid[(i+n1*j+n2*k)*3+0]=(i-p)*a/(p-1)+coord[0];
    grid[(i+n1*j+n2*k)*3+1]=(j-p)*a/(p-1)+coord[1];
    grid[(i+n1*j+n2*k)*3+2]=(k-p)*a/(p-1)+coord[2];
  }
  return grid;
}

template <class Real_t>
void FMM_Data<Real_t>::Clear(){
  upward_equiv.Resize(0);
}

template <class Real_t>
PackedData FMM_Data<Real_t>::PackMultipole(void* buff_ptr){
  PackedData p0; p0.data=buff_ptr;
  p0.length=upward_equiv.Dim()*sizeof(Real_t);
  if(p0.length==0) return p0;

  if(p0.data==NULL) p0.data=(char*)&upward_equiv[0];
  else mem::memcopy(p0.data,&upward_equiv[0],p0.length);
  return p0;
}

template <class Real_t>
void FMM_Data<Real_t>::AddMultipole(PackedData p0){
  Real_t* data=(Real_t*)p0.data;
  size_t n=p0.length/sizeof(Real_t);
  assert(upward_equiv.Dim()==n);
  Matrix<Real_t> v0(1,n,&upward_equiv[0],false);
  Matrix<Real_t> v1(1,n,data,false);
  v0+=v1;
}

template <class Real_t>
void FMM_Data<Real_t>::InitMultipole(PackedData p0, bool own_data){
  Real_t* data=(Real_t*)p0.data;
  size_t n=p0.length/sizeof(Real_t);
  if(n==0) return;
  if(own_data){
    upward_equiv=Vector<Real_t>(n, &data[0], false);
  }else{
    upward_equiv.ReInit(n, &data[0], false);
  }
}

template <class FMMNode>
FMM_Pts<FMMNode>::~FMM_Pts() {
  if(mat!=NULL){
//    int rank;
//    MPI_Comm_rank(comm,&rank);
//    if(rank==0) mat->Save2File("Precomp.data");
    delete mat;
    mat=NULL;
  }
  if(vprecomp_fft_flag) FFTW_t<Real_t>::fft_destroy_plan(vprecomp_fftplan);
  #ifdef __INTEL_OFFLOAD0
  #pragma offload target(mic:0)
  #endif
  {
    if(vlist_fft_flag ) FFTW_t<Real_t>::fft_destroy_plan(vlist_fftplan );
    if(vlist_ifft_flag) FFTW_t<Real_t>::fft_destroy_plan(vlist_ifftplan);
    vlist_fft_flag =false;
    vlist_ifft_flag=false;
  }
}



template <class FMMNode>
void FMM_Pts<FMMNode>::Initialize(int mult_order, const MPI_Comm& comm_, const Kernel<Real_t>* kernel_, const Kernel<Real_t>* aux_kernel_){
  Profile::Tic("InitFMM_Pts",&comm_,true);{

  bool verbose=false;
  #ifndef NDEBUG
  #ifdef __VERBOSE__
  int rank;
  MPI_Comm_rank(comm_,&rank);
  if(!rank) verbose=true;
  #endif
  #endif
  if(    kernel_)     kernel_->Initialize(verbose);
  if(aux_kernel_) aux_kernel_->Initialize(verbose);

  multipole_order=mult_order;
  comm=comm_;
  kernel=kernel_;
  assert(kernel!=NULL);
  aux_kernel=(aux_kernel_?aux_kernel_:kernel_);
  assert(kernel->ker_dim[0]==aux_kernel->ker_dim[0]);

  mat=new PrecompMat<Real_t>(Homogen(), MAX_DEPTH+1);
  if(this->mat_fname.size()==0){
    std::stringstream st;
    st<<PVFMM_PRECOMP_DATA_PATH;

    if(!st.str().size()){ // look in PVFMM_DIR
      char* pvfmm_dir = getenv ("PVFMM_DIR");
      if(pvfmm_dir) st<<pvfmm_dir<<'/';
    }

    #ifndef STAT_MACROS_BROKEN
    if(st.str().size()){ // check if the path is a directory
      struct stat stat_buff;
      if(stat(st.str().c_str(), &stat_buff) || !S_ISDIR(stat_buff.st_mode)){
        std::cout<<"error: path not found: "<<st.str()<<'\n';
        exit(0);
      }
    }
    #endif

    st<<"Precomp_"<<kernel->ker_name.c_str()<<"_m"<<mult_order;
    if(sizeof(Real_t)==8) st<<"";
    else if(sizeof(Real_t)==4) st<<"_f";
    else st<<"_t"<<sizeof(Real_t);
    st<<".data";
    this->mat_fname=st.str();
  }
  this->mat->LoadFile(mat_fname.c_str(), this->comm);

  interac_list.Initialize(COORD_DIM, this->mat);

  Profile::Tic("PrecompUC2UE",&comm,false,4);
  this->PrecompAll(UC2UE_Type);
  Profile::Toc();

  Profile::Tic("PrecompDC2DE",&comm,false,4);
  this->PrecompAll(DC2DE_Type);
  Profile::Toc();

  Profile::Tic("PrecompBC",&comm,false,4);
  { /*
    int type=BC_Type;
    for(int l=0;l<MAX_DEPTH;l++)
    for(size_t indx=0;indx<this->interac_list.ListCount((Mat_Type)type);indx++){
      Matrix<Real_t>& M=this->mat->Mat(l, (Mat_Type)type, indx);
      M.Resize(0,0);
    } // */
  }
  this->PrecompAll(BC_Type,0);
  Profile::Toc();

  Profile::Tic("PrecompU2U",&comm,false,4);
  this->PrecompAll(U2U_Type);
  Profile::Toc();

  Profile::Tic("PrecompD2D",&comm,false,4);
  this->PrecompAll(D2D_Type);
  Profile::Toc();

  Profile::Tic("PrecompV",&comm,false,4);
  this->PrecompAll(V_Type);
  Profile::Toc();
  Profile::Tic("PrecompV1",&comm,false,4);
  this->PrecompAll(V1_Type);
  Profile::Toc();

  }Profile::Toc();
}

template <class FMMNode>
Permutation<typename FMMNode::Real_t>& FMM_Pts<FMMNode>::PrecompPerm(Mat_Type type, Perm_Type perm_indx){

  //Check if the matrix already exists.
  Permutation<Real_t>& P_ = mat->Perm((Mat_Type)type, perm_indx);
  if(P_.Dim()!=0) return P_;

  //Compute the matrix.
  Permutation<Real_t> P;
  switch (type){

    case UC2UE_Type:
    {
      break;
    }
    case DC2DE_Type:
    {
      break;
    }
    case S2U_Type:
    {
      break;
    }
    case U2U_Type:
    {
      P=PrecompPerm(D2D_Type, perm_indx);
      break;
    }
    case D2D_Type:
    {
      Real_t eps=1e-10;
      int dof=kernel->ker_dim[0];
      size_t p_indx=perm_indx % C_Perm;
      Permutation<Real_t>& ker_perm=kernel->perm_vec[p_indx];
      assert(dof==ker_perm.Dim());

      Real_t c[3]={-0.5,-0.5,-0.5};
      std::vector<Real_t> trg_coord=d_check_surf(this->MultipoleOrder(),c,0);
      int n_trg=trg_coord.size()/3;

      P=Permutation<Real_t>(n_trg*dof);
      if(p_indx==ReflecX || p_indx==ReflecY || p_indx==ReflecZ){ // Set P.perm
        for(int i=0;i<n_trg;i++)
        for(int j=0;j<n_trg;j++){
          if(fabs(trg_coord[i*3+0]-trg_coord[j*3+0]*(p_indx==ReflecX?-1.0:1.0))<eps)
          if(fabs(trg_coord[i*3+1]-trg_coord[j*3+1]*(p_indx==ReflecY?-1.0:1.0))<eps)
          if(fabs(trg_coord[i*3+2]-trg_coord[j*3+2]*(p_indx==ReflecZ?-1.0:1.0))<eps){
            for(int k=0;k<dof;k++){
              P.perm[j*dof+k]=i*dof+ker_perm.perm[k];
            }
          }
        }
      }else if(p_indx==SwapXY || p_indx==SwapXZ){
        for(int i=0;i<n_trg;i++)
        for(int j=0;j<n_trg;j++){
          if(fabs(trg_coord[i*3+0]-trg_coord[j*3+(p_indx==SwapXY?1:2)])<eps)
          if(fabs(trg_coord[i*3+1]-trg_coord[j*3+(p_indx==SwapXY?0:1)])<eps)
          if(fabs(trg_coord[i*3+2]-trg_coord[j*3+(p_indx==SwapXY?2:0)])<eps){
            for(int k=0;k<dof;k++){
              P.perm[j*dof+k]=i*dof+ker_perm.perm[k];
            }
          }
        }
      }else{
        for(int j=0;j<n_trg;j++){
          for(int k=0;k<dof;k++){
            P.perm[j*dof+k]=j*dof+ker_perm.perm[k];
          }
        }
      }

      if(p_indx==Scaling && this->Homogen()){ // Set level-by-level scaling
        const Vector<Real_t>& scal_exp=kernel->src_scal;
        assert(dof==scal_exp.Dim());

        Vector<Real_t> scal(scal_exp.Dim());
        for(size_t i=0;i<scal_exp.Dim();i++){
          scal[i]=pow(2.0,(perm_indx<C_Perm?1.0:-1.0)*scal_exp[i]);
        }
        for(int j=0;j<n_trg;j++){
          for(int i=0;i<dof;i++){
            P.scal[j*dof+i]*=scal[i];
          }
        }
      }
      { // Set P.scal
        for(int j=0;j<n_trg;j++){
          for(int i=0;i<dof;i++){
            P.scal[j*dof+i]*=ker_perm.scal[i];
          }
        }
      }
      break;
    }
    case D2T_Type:
    {
      break;
    }
    case U0_Type:
    {
      break;
    }
    case U1_Type:
    {
      break;
    }
    case U2_Type:
    {
      break;
    }
    case V_Type:
    {
      break;
    }
    case V1_Type:
    {
      break;
    }
    case W_Type:
    {
      break;
    }
    case X_Type:
    {
      break;
    }
    case BC_Type:
    {
      break;
    }
    default:
      break;
  }

  //Save the matrix for future use.
  #pragma omp critical (PRECOMP_MATRIX_PTS)
  {
    if(P_.Dim()==0) P_=P;
  }

  return P_;
}

template <class FMMNode>
Matrix<typename FMMNode::Real_t>& FMM_Pts<FMMNode>::Precomp(int level, Mat_Type type, size_t mat_indx){
  if(this->Homogen()) level=0;

  //Check if the matrix already exists.
  Matrix<Real_t>& M_ = this->mat->Mat(level, type, mat_indx);
  if(M_.Dim(0)!=0 && M_.Dim(1)!=0) return M_;
  else{ //Compute matrix from symmetry class (if possible).
    size_t class_indx = this->interac_list.InteracClass(type, mat_indx);
    if(class_indx!=mat_indx){
      Matrix<Real_t>& M0 = this->Precomp(level, type, class_indx);
      Permutation<Real_t>& Pr = this->interac_list.Perm_R(level, type, mat_indx);
      Permutation<Real_t>& Pc = this->interac_list.Perm_C(level, type, mat_indx);
      if(Pr.Dim()>0 && Pc.Dim()>0 && M0.Dim(0)>0 && M0.Dim(1)>0) return M_;
    }
  }

  //Compute the matrix.
  Matrix<Real_t> M;
  const int* ker_dim=kernel->ker_dim;
  const int* aux_ker_dim=aux_kernel->ker_dim;
  //int omp_p=omp_get_max_threads();
  switch (type){

    case UC2UE_Type:
    {
      if(MultipoleOrder()==0) break;
      // Coord of upward check surface
      Real_t c[3]={0,0,0};
      std::vector<Real_t> uc_coord=u_check_surf(MultipoleOrder(),c,level);
      size_t n_uc=uc_coord.size()/3;

      // Coord of upward equivalent surface
      std::vector<Real_t> ue_coord=u_equiv_surf(MultipoleOrder(),c,level);
      size_t n_ue=ue_coord.size()/3;

      // Evaluate potential at check surface due to equivalent surface.
      Matrix<Real_t> M_e2c(n_ue*aux_ker_dim[0],n_uc*aux_ker_dim[1]);
      aux_kernel->BuildMatrix(&ue_coord[0], n_ue,
                             &uc_coord[0], n_uc, &(M_e2c[0][0]));

      Real_t eps=1.0;
      while(eps+(Real_t)1.0>1.0) eps*=0.5;
      M=M_e2c.pinv(sqrt(eps)); //check 2 equivalent
      break;
    }
    case DC2DE_Type:
    {
      if(MultipoleOrder()==0) break;
      // Coord of downward check surface
      Real_t c[3]={0,0,0};
      std::vector<Real_t> check_surf=d_check_surf(MultipoleOrder(),c,level);
      size_t n_ch=check_surf.size()/3;

      // Coord of downward equivalent surface
      std::vector<Real_t> equiv_surf=d_equiv_surf(MultipoleOrder(),c,level);
      size_t n_eq=equiv_surf.size()/3;

      // Evaluate potential at check surface due to equivalent surface.
      Matrix<Real_t> M_e2c(n_eq*aux_ker_dim[0],n_ch*aux_ker_dim[1]);
      aux_kernel->BuildMatrix(&equiv_surf[0], n_eq,
                             &check_surf[0], n_ch, &(M_e2c[0][0]));

      Real_t eps=1.0;
      while(eps+(Real_t)1.0>1.0) eps*=0.5;
      M=M_e2c.pinv(sqrt(eps)); //check 2 equivalent
      break;
    }
    case S2U_Type:
    {
      break;
    }
    case U2U_Type:
    {
      if(MultipoleOrder()==0) break;
      // Coord of upward check surface
      Real_t c[3]={0,0,0};
      std::vector<Real_t> check_surf=u_check_surf(MultipoleOrder(),c,level);
      size_t n_uc=check_surf.size()/3;

      // Coord of child's upward equivalent surface
      Real_t s=pow(0.5,(level+2));
      int* coord=interac_list.RelativeCoord(type,mat_indx);
      Real_t child_coord[3]={(coord[0]+1)*s,(coord[1]+1)*s,(coord[2]+1)*s};
      std::vector<Real_t> equiv_surf=u_equiv_surf(MultipoleOrder(),child_coord,level+1);
      size_t n_ue=equiv_surf.size()/3;

      // Evaluate potential at check surface due to equivalent surface.
      Matrix<Real_t> M_ce2c(n_ue*aux_ker_dim[0],n_uc*aux_ker_dim[1]);
      aux_kernel->BuildMatrix(&equiv_surf[0], n_ue,
                             &check_surf[0], n_uc, &(M_ce2c[0][0]));
      Matrix<Real_t>& M_c2e = Precomp(level, UC2UE_Type, 0);
      M=M_ce2c*M_c2e;
      break;
    }
    case D2D_Type:
    {
      if(MultipoleOrder()==0) break;
      // Coord of downward check surface
      Real_t s=pow(0.5,level+1);
      int* coord=interac_list.RelativeCoord(type,mat_indx);
      Real_t c[3]={(coord[0]+1)*s,(coord[1]+1)*s,(coord[2]+1)*s};
      std::vector<Real_t> check_surf=d_check_surf(MultipoleOrder(),c,level);
      size_t n_dc=check_surf.size()/3;

      // Coord of parent's downward equivalent surface
      Real_t parent_coord[3]={0,0,0};
      std::vector<Real_t> equiv_surf=d_equiv_surf(MultipoleOrder(),parent_coord,level-1);
      size_t n_de=equiv_surf.size()/3;

      // Evaluate potential at check surface due to equivalent surface.
      Matrix<Real_t> M_pe2c(n_de*aux_ker_dim[0],n_dc*aux_ker_dim[1]);
      aux_kernel->BuildMatrix(&equiv_surf[0], n_de,
                             &check_surf[0], n_dc, &(M_pe2c[0][0]));
      Matrix<Real_t>& M_c2e=Precomp(level,DC2DE_Type,0);
      M=M_pe2c*M_c2e;
      break;
    }
    case D2T_Type:
    {
      if(MultipoleOrder()==0) break;
      std::vector<Real_t>& rel_trg_coord=mat->RelativeTrgCoord();

      // Coord of target points
      Real_t r=pow(0.5,level);
      size_t n_trg=rel_trg_coord.size()/3;
      std::vector<Real_t> trg_coord(n_trg*3);
      for(size_t i=0;i<n_trg*COORD_DIM;i++) trg_coord[i]=rel_trg_coord[i]*r;

      // Coord of downward equivalent surface
      Real_t c[3]={0,0,0};
      std::vector<Real_t> equiv_surf=d_equiv_surf(MultipoleOrder(),c,level);
      size_t n_eq=equiv_surf.size()/3;

      // Evaluate potential at target points due to equivalent surface.
      {
        M     .Resize(n_eq*ker_dim [0], n_trg*ker_dim [1]);
        kernel->BuildMatrix(&equiv_surf[0], n_eq, &trg_coord[0], n_trg, &(M     [0][0]));
      }
      break;
    }
    case U0_Type:
    {
      break;
    }
    case U1_Type:
    {
      break;
    }
    case U2_Type:
    {
      break;
    }
    case V_Type:
    {
      if(MultipoleOrder()==0) break;
      int n1=MultipoleOrder()*2;
      int n3 =n1*n1*n1;
      int n3_=n1*n1*(n1/2+1);

      //Compute the matrix.
      Real_t s=pow(0.5,level);
      int* coord2=interac_list.RelativeCoord(type,mat_indx);
      Real_t coord_diff[3]={coord2[0]*s,coord2[1]*s,coord2[2]*s};

      //Evaluate potential.
      std::vector<Real_t> r_trg(COORD_DIM,0.0);
      std::vector<Real_t> conv_poten(n3*aux_ker_dim[0]*aux_ker_dim[1]);
      std::vector<Real_t> conv_coord=conv_grid(MultipoleOrder(),coord_diff,level);
      aux_kernel->BuildMatrix(&conv_coord[0],n3,&r_trg[0],1,&conv_poten[0]);

      //Rearrange data.
      Matrix<Real_t> M_conv(n3,aux_ker_dim[0]*aux_ker_dim[1],&conv_poten[0],false);
      M_conv=M_conv.Transpose();

      //Compute FFTW plan.
      int nnn[3]={n1,n1,n1};
      Real_t *fftw_in, *fftw_out;
      fftw_in  = mem::aligned_new<Real_t>(  n3 *aux_ker_dim[0]*aux_ker_dim[1]*sizeof(Real_t));
      fftw_out = mem::aligned_new<Real_t>(2*n3_*aux_ker_dim[0]*aux_ker_dim[1]*sizeof(Real_t));
      #pragma omp critical (FFTW_PLAN)
      {
        if (!vprecomp_fft_flag){
          vprecomp_fftplan = FFTW_t<Real_t>::fft_plan_many_dft_r2c(COORD_DIM, nnn, aux_ker_dim[0]*aux_ker_dim[1],
              (Real_t*)fftw_in, NULL, 1, n3, (typename FFTW_t<Real_t>::cplx*) fftw_out, NULL, 1, n3_, FFTW_ESTIMATE);
          vprecomp_fft_flag=true;
        }
      }

      //Compute FFT.
      mem::memcopy(fftw_in, &conv_poten[0], n3*aux_ker_dim[0]*aux_ker_dim[1]*sizeof(Real_t));
      FFTW_t<Real_t>::fft_execute_dft_r2c(vprecomp_fftplan, (Real_t*)fftw_in, (typename FFTW_t<Real_t>::cplx*)(fftw_out));
      Matrix<Real_t> M_(2*n3_*aux_ker_dim[0]*aux_ker_dim[1],1,(Real_t*)fftw_out,false);
      M=M_;

      //Free memory.
      mem::aligned_delete<Real_t>(fftw_in);
      mem::aligned_delete<Real_t>(fftw_out);
      break;
    }
    case V1_Type:
    {
      if(MultipoleOrder()==0) break;
      size_t mat_cnt =interac_list.ListCount( V_Type);
      for(size_t k=0;k<mat_cnt;k++) Precomp(level, V_Type, k);

      const size_t chld_cnt=1UL<<COORD_DIM;
      size_t n1=MultipoleOrder()*2;
      size_t M_dim=n1*n1*(n1/2+1);
      size_t n3=n1*n1*n1;

      Vector<Real_t> zero_vec(M_dim*aux_ker_dim[0]*aux_ker_dim[1]*2);
      zero_vec.SetZero();

      Vector<Real_t*> M_ptr(chld_cnt*chld_cnt);
      for(size_t i=0;i<chld_cnt*chld_cnt;i++) M_ptr[i]=&zero_vec[0];

      int* rel_coord_=interac_list.RelativeCoord(V1_Type, mat_indx);
      for(int j1=0;j1<chld_cnt;j1++)
      for(int j2=0;j2<chld_cnt;j2++){
        int rel_coord[3]={rel_coord_[0]*2-(j1/1)%2+(j2/1)%2,
                          rel_coord_[1]*2-(j1/2)%2+(j2/2)%2,
                          rel_coord_[2]*2-(j1/4)%2+(j2/4)%2};
        for(size_t k=0;k<mat_cnt;k++){
          int* ref_coord=interac_list.RelativeCoord(V_Type, k);
          if(ref_coord[0]==rel_coord[0] &&
             ref_coord[1]==rel_coord[1] &&
             ref_coord[2]==rel_coord[2]){
            Matrix<Real_t>& M = this->mat->Mat(level, V_Type, k);
            M_ptr[j2*chld_cnt+j1]=&M[0][0];
            break;
          }
        }
      }

      // Build matrix aux_ker_dim0 x aux_ker_dim1 x M_dim x 8 x 8
      M.Resize(aux_ker_dim[0]*aux_ker_dim[1]*M_dim, 2*chld_cnt*chld_cnt);
      for(int j=0;j<aux_ker_dim[0]*aux_ker_dim[1]*M_dim;j++){
        for(size_t k=0;k<chld_cnt*chld_cnt;k++){
          M[j][k*2+0]=M_ptr[k][j*2+0]/n3;
          M[j][k*2+1]=M_ptr[k][j*2+1]/n3;
        }
      }
      break;
    }
    case W_Type:
    {
      if(MultipoleOrder()==0) break;
      std::vector<Real_t>& rel_trg_coord=mat->RelativeTrgCoord();

      // Coord of target points
      Real_t s=pow(0.5,level);
      size_t n_trg=rel_trg_coord.size()/3;
      std::vector<Real_t> trg_coord(n_trg*3);
      for(size_t j=0;j<n_trg*COORD_DIM;j++) trg_coord[j]=rel_trg_coord[j]*s;

      // Coord of downward equivalent surface
      int* coord2=interac_list.RelativeCoord(type,mat_indx);
      Real_t c[3]={(coord2[0]+1)*s*0.25,(coord2[1]+1)*s*0.25,(coord2[2]+1)*s*0.25};
      std::vector<Real_t> equiv_surf=u_equiv_surf(MultipoleOrder(),c,level+1);
      size_t n_eq=equiv_surf.size()/3;

      // Evaluate potential at target points due to equivalent surface.
      {
        M     .Resize(n_eq*ker_dim [0],n_trg*ker_dim [1]);
        kernel->BuildMatrix(&equiv_surf[0], n_eq, &trg_coord[0], n_trg, &(M     [0][0]));
      }
      break;
    }
    case X_Type:
    {
      break;
    }
    case BC_Type:
    {
      if(MultipoleOrder()==0) break;
      size_t mat_cnt_m2m=interac_list.ListCount(U2U_Type);
      size_t n_surf=(6*(MultipoleOrder()-1)*(MultipoleOrder()-1)+2);  //Total number of points.
      if((M.Dim(0)!=n_surf*aux_ker_dim[0] || M.Dim(1)!=n_surf*aux_ker_dim[1]) && level==0){
        Matrix<Real_t> M_m2m[BC_LEVELS+1];
        Matrix<Real_t> M_m2l[BC_LEVELS+1];
        Matrix<Real_t> M_l2l[BC_LEVELS+1];
        Matrix<Real_t> M_zero_avg(n_surf*aux_ker_dim[0],n_surf*aux_ker_dim[0]);
        { // Set average multipole charge to zero. (improves stability for large BC_LEVELS)
          M_zero_avg.SetZero();
          for(size_t i=0;i<n_surf*aux_ker_dim[0];i++)
            M_zero_avg[i][i]+=1;
          for(size_t i=0;i<n_surf;i++)
            for(size_t j=0;j<n_surf;j++)
              for(size_t k=0;k<aux_ker_dim[0];k++)
                M_zero_avg[i*aux_ker_dim[0]+k][j*aux_ker_dim[0]+k]-=1.0/n_surf;
        }
        for(int level=0; level>=-BC_LEVELS; level--){
          // Compute M_l2l
          M_l2l[-level] = this->Precomp(level, D2D_Type, 0);
          assert(M_l2l[-level].Dim(0)>0 && M_l2l[-level].Dim(1)>0);

          // Compute M_m2m
          for(size_t mat_indx=0; mat_indx<mat_cnt_m2m; mat_indx++){
            Matrix<Real_t> M=this->Precomp(level, U2U_Type, mat_indx);
            assert(M.Dim(0)>0 && M_m2m>0);
            if(mat_indx==0) M_m2m[-level] = M_zero_avg*M;
            else M_m2m[-level] += M_zero_avg*M;
          }

          // Compute M_m2l
          if(!Homogen() || level==0){
            Real_t s=(1UL<<(-level));
            Real_t ue_coord[3]={0,0,0};
            Real_t dc_coord[3]={0,0,0};
            std::vector<Real_t> src_coord=u_equiv_surf(MultipoleOrder(), ue_coord, level);
            std::vector<Real_t> trg_coord=d_check_surf(MultipoleOrder(), dc_coord, level);
            Matrix<Real_t> M_ue2dc(n_surf*aux_ker_dim[0], n_surf*aux_ker_dim[1]);
            M_ue2dc.SetZero();

            for(int x0=-2;x0<4;x0++)
            for(int x1=-2;x1<4;x1++)
            for(int x2=-2;x2<4;x2++)
            if(abs(x0)>1 || abs(x1)>1 || abs(x2)>1){
              ue_coord[0]=x0*s; ue_coord[1]=x1*s; ue_coord[2]=x2*s;
              std::vector<Real_t> src_coord=u_equiv_surf(MultipoleOrder(), ue_coord, level);
              Matrix<Real_t> M_tmp(n_surf*aux_ker_dim[0], n_surf*aux_ker_dim[1]);
              aux_kernel->BuildMatrix(&src_coord[0], n_surf,
                                     &trg_coord[0], n_surf, &(M_tmp[0][0]));
              M_ue2dc+=M_tmp;
            }

            // Shift by constant.
            for(size_t i=0;i<M_ue2dc.Dim(0);i++){
              std::vector<Real_t> avg(aux_ker_dim[1],0);
              for(size_t j=0; j<M_ue2dc.Dim(1); j+=aux_ker_dim[1])
                for(int k=0; k<aux_ker_dim[1]; k++) avg[k]+=M_ue2dc[i][j+k];
              for(int k=0; k<aux_ker_dim[1]; k++) avg[k]/=n_surf;
              for(size_t j=0; j<M_ue2dc.Dim(1); j+=aux_ker_dim[1])
                for(int k=0; k<aux_ker_dim[1]; k++) M_ue2dc[i][j+k]-=avg[k];
            }

            Matrix<Real_t>& M_dc2de = Precomp(level, DC2DE_Type, 0);
            M_m2l[-level]=M_ue2dc*M_dc2de;
          }else M_m2l[-level]=M_m2l[-level-1];
        }

        for(int level=-BC_LEVELS;level<=0;level++){
          if(level==-BC_LEVELS) M = M_m2l[-level];
          else                  M = M_m2l[-level] + M_m2m[-level]*M*M_l2l[-level];

          { // Shift by constant. (improves stability for large BC_LEVELS)
            Matrix<Real_t> M_de2dc(n_surf*aux_ker_dim[0], n_surf*aux_ker_dim[1]);
            { // M_de2dc TODO: For homogeneous kernels, compute only once.
              // Coord of downward check surface
              Real_t c[3]={0,0,0};
              int level_=(Homogen()?0:level);
              std::vector<Real_t> check_surf=d_check_surf(MultipoleOrder(),c,level_);
              size_t n_ch=check_surf.size()/3;

              // Coord of downward equivalent surface
              std::vector<Real_t> equiv_surf=d_equiv_surf(MultipoleOrder(),c,level_);
              size_t n_eq=equiv_surf.size()/3;

              // Evaluate potential at check surface due to equivalent surface.
              aux_kernel->BuildMatrix(&equiv_surf[0], n_eq,
                                     &check_surf[0], n_ch, &(M_de2dc[0][0]));
            }
            Matrix<Real_t> M_ue2dc=M*M_de2dc;

            for(size_t i=0;i<M_ue2dc.Dim(0);i++){
              std::vector<Real_t> avg(aux_ker_dim[1],0);
              for(size_t j=0; j<M_ue2dc.Dim(1); j+=aux_ker_dim[1])
                for(int k=0; k<aux_ker_dim[1]; k++) avg[k]+=M_ue2dc[i][j+k];
              for(int k=0; k<aux_ker_dim[1]; k++) avg[k]/=n_surf;
              for(size_t j=0; j<M_ue2dc.Dim(1); j+=aux_ker_dim[1])
                for(int k=0; k<aux_ker_dim[1]; k++) M_ue2dc[i][j+k]-=avg[k];
            }

            Matrix<Real_t>& M_dc2de = Precomp(level, DC2DE_Type, 0);
            M=M_ue2dc*M_dc2de;
          }
        }

        { // ax+by+cz+d correction.
          std::vector<Real_t> corner_pts;
          corner_pts.push_back(0); corner_pts.push_back(0); corner_pts.push_back(0);
          corner_pts.push_back(1); corner_pts.push_back(0); corner_pts.push_back(0);
          corner_pts.push_back(0); corner_pts.push_back(1); corner_pts.push_back(0);
          corner_pts.push_back(0); corner_pts.push_back(0); corner_pts.push_back(1);
          size_t n_corner=corner_pts.size()/3;

          // Coord of downward equivalent surface
          Real_t c[3]={0,0,0};
          std::vector<Real_t> up_equiv_surf=u_equiv_surf(MultipoleOrder(),c,0);
          std::vector<Real_t> dn_equiv_surf=d_equiv_surf(MultipoleOrder(),c,0);
          std::vector<Real_t> dn_check_surf=d_check_surf(MultipoleOrder(),c,0);

          Matrix<Real_t> M_err;
          { // Evaluate potential at corner due to upward and dnward equivalent surface.
            { // Error from local expansion.
              Matrix<Real_t> M_e2pt(n_surf*aux_ker_dim[0],n_corner*aux_ker_dim[1]);
              aux_kernel->BuildMatrix(&dn_equiv_surf[0], n_surf,
                                     &corner_pts[0], n_corner, &(M_e2pt[0][0]));
              M_err=M*M_e2pt;
            }
            for(size_t k=0;k<4;k++){ // Error from colleagues of root.
              for(int j0=-1;j0<=1;j0++)
              for(int j1=-1;j1<=1;j1++)
              for(int j2=-1;j2<=1;j2++){
                Real_t pt_coord[3]={corner_pts[k*COORD_DIM+0]-j0,
                                    corner_pts[k*COORD_DIM+1]-j1,
                                    corner_pts[k*COORD_DIM+2]-j2};
                if(fabs(pt_coord[0]-0.5)>1.0 || fabs(pt_coord[1]-0.5)>1.0 || fabs(pt_coord[2]-0.5)>1.0){
                  Matrix<Real_t> M_e2pt(n_surf*aux_ker_dim[0],aux_ker_dim[1]);
                  aux_kernel->BuildMatrix(&up_equiv_surf[0], n_surf,
                                         &pt_coord[0], 1, &(M_e2pt[0][0]));
                  for(size_t i=0;i<M_e2pt.Dim(0);i++)
                    for(size_t j=0;j<M_e2pt.Dim(1);j++)
                      M_err[i][k*aux_ker_dim[1]+j]+=M_e2pt[i][j];
                }
              }
            }
          }

          Matrix<Real_t> M_grad(M_err.Dim(0),n_surf*aux_ker_dim[1]);
          for(size_t i=0;i<M_err.Dim(0);i++)
          for(size_t k=0;k<aux_ker_dim[1];k++)
          for(size_t j=0;j<n_surf;j++){
            M_grad[i][j*aux_ker_dim[1]+k]=(M_err[i][0*aux_ker_dim[1]+k]                         )*1.0                         +
                                          (M_err[i][1*aux_ker_dim[1]+k]-M_err[i][0*aux_ker_dim[1]+k])*dn_check_surf[j*COORD_DIM+0]+
                                          (M_err[i][2*aux_ker_dim[1]+k]-M_err[i][0*aux_ker_dim[1]+k])*dn_check_surf[j*COORD_DIM+1]+
                                          (M_err[i][3*aux_ker_dim[1]+k]-M_err[i][0*aux_ker_dim[1]+k])*dn_check_surf[j*COORD_DIM+2];
          }

          Matrix<Real_t>& M_dc2de = Precomp(0, DC2DE_Type, 0);
          M-=M_grad*M_dc2de;
        }
        { // Free memory
          Mat_Type type=D2D_Type;
          for(int l=-BC_LEVELS;l<0;l++)
          for(size_t indx=0;indx<this->interac_list.ListCount(type);indx++){
            Matrix<Real_t>& M=this->mat->Mat(l, type, indx);
            M.Resize(0,0);
          }
          type=U2U_Type;
          for(int l=-BC_LEVELS;l<0;l++)
          for(size_t indx=0;indx<this->interac_list.ListCount(type);indx++){
            Matrix<Real_t>& M=this->mat->Mat(l, type, indx);
            M.Resize(0,0);
          }
          type=DC2DE_Type;
          for(int l=-BC_LEVELS;l<0;l++)
          for(size_t indx=0;indx<this->interac_list.ListCount(type);indx++){
            Matrix<Real_t>& M=this->mat->Mat(l, type, indx);
            M.Resize(0,0);
          }
          type=UC2UE_Type;
          for(int l=-BC_LEVELS;l<0;l++)
          for(size_t indx=0;indx<this->interac_list.ListCount(type);indx++){
            Matrix<Real_t>& M=this->mat->Mat(l, type, indx);
            M.Resize(0,0);
          }
        }
      }
      break;
    }
    default:
      break;
  }

  //Save the matrix for future use.
  #pragma omp critical (PRECOMP_MATRIX_PTS)
  if(M_.Dim(0)==0 && M_.Dim(1)==0){
    M_=M;
    /*
    M_.Resize(M.Dim(0),M.Dim(1));
    int dof=aux_ker_dim[0]*aux_ker_dim[1];
    for(int j=0;j<dof;j++){
      size_t a=(M.Dim(0)*M.Dim(1)* j   )/dof;
      size_t b=(M.Dim(0)*M.Dim(1)*(j+1))/dof;
      #pragma omp parallel for // NUMA
      for(int tid=0;tid<omp_p;tid++){
        size_t a_=a+((b-a)* tid   )/omp_p;
        size_t b_=a+((b-a)*(tid+1))/omp_p;
        mem::memcopy(&M_[0][a_], &M[0][a_], (b_-a_)*sizeof(Real_t));
      }
    }
    */
  }

  return M_;
}

template <class FMMNode>
void FMM_Pts<FMMNode>::PrecompAll(Mat_Type type, int level){
  if(level==-1){
    for(int l=0;l<MAX_DEPTH;l++){
      PrecompAll(type, l);
    }
    return;
  }

  //Compute basic permutations.
  for(size_t i=0;i<Perm_Count;i++)
    this->PrecompPerm(type, (Perm_Type) i);

  {
    //Allocate matrices.
    size_t mat_cnt=interac_list.ListCount((Mat_Type)type);
    mat->Mat(level, (Mat_Type)type, mat_cnt-1);

    { // Compute InteracClass matrices.
      std::vector<size_t> indx_lst;
      for(size_t i=0; i<mat_cnt; i++){
        if(interac_list.InteracClass((Mat_Type)type,i)==i)
          indx_lst.push_back(i);
      }

      //Compute Transformations.
      //#pragma omp parallel for //lets use fine grained parallelism
      for(size_t i=0; i<indx_lst.size(); i++){
        Precomp(level, (Mat_Type)type, indx_lst[i]);
      }
    }

    //#pragma omp parallel for //lets use fine grained parallelism
    for(size_t mat_indx=0;mat_indx<mat_cnt;mat_indx++){
      Matrix<Real_t>& M0=interac_list.ClassMat(level,(Mat_Type)type,mat_indx);
      Permutation<Real_t>& pr=interac_list.Perm_R(level, (Mat_Type)type, mat_indx);
      Permutation<Real_t>& pc=interac_list.Perm_C(level, (Mat_Type)type, mat_indx);
      if(pr.Dim()!=M0.Dim(0) || pc.Dim()!=M0.Dim(1)) Precomp(level, (Mat_Type)type, mat_indx);
    }
  }
}

template <class FMMNode>
void FMM_Pts<FMMNode>::CollectNodeData(std::vector<FMMNode*>& node, std::vector<Matrix<Real_t> >& buff, std::vector<Vector<FMMNode_t*> >& n_list, std::vector<size_t> extra_size){
  if(      buff.size()<7)       buff.resize(7);
  if(    n_list.size()<7)     n_list.resize(7);

  if(node.size()==0) return;
  {// 0. upward_equiv
    int indx=0;
    Matrix<Real_t>& M_uc2ue = this->interac_list.ClassMat(0, UC2UE_Type, 0);
    size_t vec_sz=M_uc2ue.Dim(1);
    std::vector< FMMNode* > node_lst;
    {
      std::vector<std::vector< FMMNode* > > node_lst_(MAX_DEPTH+1);
      FMMNode_t* r_node=NULL;
      for(size_t i=0;i<node.size();i++){
        if(!node[i]->IsLeaf())
          node_lst_[node[i]->Depth()].push_back(node[i]);
        if(node[i]->Depth()==0) r_node=node[i];
      }
      size_t chld_cnt=1UL<<COORD_DIM;
      for(int i=0;i<=MAX_DEPTH;i++)
        for(size_t j=0;j<node_lst_[i].size();j++)
          for(size_t k=0;k<chld_cnt;k++)
            node_lst.push_back((FMMNode_t*)node_lst_[i][j]->Child(k));
      if(r_node!=NULL) node_lst.push_back(r_node);
    }
    n_list[indx]=node_lst;
    size_t buff_size=node_lst.size()*vec_sz;
    buff_size+=(extra_size.size()>indx?extra_size[indx]:0);
    #pragma omp parallel for
    for(size_t i=0;i<node.size();i++){ // Clear data
      Vector<Real_t>& upward_equiv=node[i]->FMMData()->upward_equiv;
      upward_equiv.ReInit(0);
    }
    buff[indx].Resize(1,buff_size);
    #pragma omp parallel for
    for(size_t i=0;i<node_lst.size();i++){
      Vector<Real_t>& upward_equiv=node_lst[i]->FMMData()->upward_equiv;
      upward_equiv.ReInit(vec_sz, buff[indx][0]+i*vec_sz, false);
      upward_equiv.SetZero();
    }
    buff[indx].AllocDevice(true);
  }
  {// 1. dnward_equiv
    int indx=1;
    Matrix<Real_t>& M_dc2de = this->interac_list.ClassMat(0, DC2DE_Type, 0);
    size_t vec_sz=M_dc2de.Dim(1);
    std::vector< FMMNode* > node_lst;
    {
      std::vector<std::vector< FMMNode* > > node_lst_(MAX_DEPTH+1);
      FMMNode_t* r_node=NULL;
      for(size_t i=0;i<node.size();i++){
        if(!node[i]->IsLeaf() && !node[i]->IsGhost())
          node_lst_[node[i]->Depth()].push_back(node[i]);
        if(node[i]->Depth()==0) r_node=node[i];
      }
      size_t chld_cnt=1UL<<COORD_DIM;
      for(int i=0;i<=MAX_DEPTH;i++)
        for(size_t j=0;j<node_lst_[i].size();j++)
          for(size_t k=0;k<chld_cnt;k++)
            node_lst.push_back((FMMNode_t*)node_lst_[i][j]->Child(k));
      if(r_node!=NULL) node_lst.push_back(r_node);
    }
    n_list[indx]=node_lst;
    size_t buff_size=node_lst.size()*vec_sz;
    buff_size+=(extra_size.size()>indx?extra_size[indx]:0);
    #pragma omp parallel for
    for(size_t i=0;i<node.size();i++){ // Clear data
      Vector<Real_t>& dnward_equiv=node[i]->FMMData()->dnward_equiv;
      dnward_equiv.ReInit(0);
    }
    buff[indx].Resize(1,buff_size);
    #pragma omp parallel for
    for(size_t i=0;i<node_lst.size();i++){
      Vector<Real_t>& dnward_equiv=node_lst[i]->FMMData()->dnward_equiv;
      dnward_equiv.ReInit(vec_sz, buff[indx][0]+i*vec_sz, false);
      dnward_equiv.SetZero();
    }
    buff[indx].AllocDevice(true);
  }
  {// 2. upward_equiv_fft
    int indx=2;
    std::vector< FMMNode* > node_lst;
    {
      std::vector<std::vector< FMMNode* > > node_lst_(MAX_DEPTH+1);
      for(size_t i=0;i<node.size();i++)
        if(!node[i]->IsLeaf())
          node_lst_[node[i]->Depth()].push_back(node[i]);
      for(int i=0;i<=MAX_DEPTH;i++)
        for(size_t j=0;j<node_lst_[i].size();j++)
          node_lst.push_back(node_lst_[i][j]);
    }
    n_list[indx]=node_lst;
    buff[indx].AllocDevice(true);
  }
  {// 3. dnward_check_fft
    int indx=3;
    std::vector< FMMNode* > node_lst;
    {
      std::vector<std::vector< FMMNode* > > node_lst_(MAX_DEPTH+1);
      for(size_t i=0;i<node.size();i++)
        if(!node[i]->IsLeaf() && !node[i]->IsGhost())
          node_lst_[node[i]->Depth()].push_back(node[i]);
      for(int i=0;i<=MAX_DEPTH;i++)
        for(size_t j=0;j<node_lst_[i].size();j++)
          node_lst.push_back(node_lst_[i][j]);
    }
    n_list[indx]=node_lst;
    buff[indx].AllocDevice(true);
  }
  {// 4. src_val
    int indx=4;
    int src_dof=kernel->ker_dim[0];
    int surf_dof=COORD_DIM+src_dof;
    std::vector< FMMNode* > node_lst;
    size_t buff_size=0;
    for(size_t i=0;i<node.size();i++)
      if(node[i]->IsLeaf()){
        node_lst.push_back(node[i]);
        buff_size+=(node[i]->src_coord.Dim()/COORD_DIM)*src_dof;
        buff_size+=(node[i]->surf_coord.Dim()/COORD_DIM)*surf_dof;
      }
    n_list[indx]=node_lst;

    #pragma omp parallel for
    for(size_t i=0;i<node.size();i++){ // Move data before resizing buff[indx]
      { // src_value
        Vector<Real_t>& src_value=node[i]->src_value;
        Vector<Real_t> new_buff=src_value;
        src_value.Swap(new_buff);
      }
      { // surf_value
        Vector<Real_t>& surf_value=node[i]->surf_value;
        Vector<Real_t> new_buff=surf_value;
        surf_value.Swap(new_buff);
      }
    }

    buff[indx].Resize(1,buff_size+(extra_size.size()>indx?extra_size[indx]:0));
    Real_t* buff_ptr=&buff[indx][0][0];
    for(size_t i=0;i<node_lst.size();i++){
      { // src_value
        Vector<Real_t>& src_value=node_lst[i]->src_value;
        mem::memcopy(buff_ptr,&src_value[0],src_value.Dim()*sizeof(Real_t));
        src_value.ReInit((node_lst[i]->src_coord.Dim()/COORD_DIM)*src_dof, buff_ptr, false);
        buff_ptr+=(node_lst[i]->src_coord.Dim()/COORD_DIM)*src_dof;
      }
      { // surf_value
        Vector<Real_t>& surf_value=node_lst[i]->surf_value;
        mem::memcopy(buff_ptr,&surf_value[0],surf_value.Dim()*sizeof(Real_t));
        surf_value.ReInit((node_lst[i]->surf_coord.Dim()/COORD_DIM)*surf_dof, buff_ptr, false);
        buff_ptr+=(node_lst[i]->surf_coord.Dim()/COORD_DIM)*surf_dof;
      }
    }
    buff[indx].AllocDevice(true);
  }
  {// 5. trg_val
    int indx=5;
    int trg_dof=kernel->ker_dim[1];
    std::vector< FMMNode* > node_lst;
    size_t buff_size=0;
    for(size_t i=0;i<node.size();i++)
      if(node[i]->IsLeaf() && !node[i]->IsGhost()){
        node_lst.push_back(node[i]);
        buff_size+=(node[i]->trg_coord.Dim()/COORD_DIM)*trg_dof;
      }
    n_list[indx]=node_lst;

    #pragma omp parallel for
    for(size_t i=0;i<node.size();i++){ // Clear data
      { // trg_value
        Vector<Real_t>& trg_value=node[i]->trg_value;
        trg_value.ReInit(0);
      }
    }
    buff[indx].Resize(1,buff_size+(extra_size.size()>indx?extra_size[indx]:0));
    Real_t* buff_ptr=&buff[indx][0][0];
    for(size_t i=0;i<node_lst.size();i++){
      { // trg_value
        Vector<Real_t>& trg_value=node_lst[i]->trg_value;
        trg_value.ReInit((node_lst[i]->trg_coord.Dim()/COORD_DIM)*trg_dof, buff_ptr, false);
        buff_ptr+=(node_lst[i]->trg_coord.Dim()/COORD_DIM)*trg_dof;
      }
    }
    #pragma omp parallel for
    for(size_t i=0;i<node_lst.size();i++){
      Vector<Real_t>& trg_value=node_lst[i]->trg_value;
      trg_value.SetZero();
    }
    buff[indx].AllocDevice(true);
  }
  {// 6. pts_coord
    int indx=6;
    size_t m=MultipoleOrder();
    std::vector< FMMNode* > node_lst;
    size_t buff_size=0;
    for(size_t i=0;i<node.size();i++)
      if(node[i]->IsLeaf()){
        node_lst.push_back(node[i]);
        buff_size+=node[i]->src_coord.Dim();
        buff_size+=node[i]->surf_coord.Dim();
        buff_size+=node[i]->trg_coord.Dim();
      }
    n_list[indx]=node_lst;

    #pragma omp parallel for
    for(size_t i=0;i<node.size();i++){ // Move data before resizing buff[indx]
      { // src_coord
        Vector<Real_t>& src_coord=node[i]->src_coord;
        Vector<Real_t> new_buff=src_coord;
        src_coord.Swap(new_buff);
      }
      { // surf_coord
        Vector<Real_t>& surf_coord=node[i]->surf_coord;
        Vector<Real_t> new_buff=surf_coord;
        surf_coord.Swap(new_buff);
      }
      { // trg_coord
        Vector<Real_t>& trg_coord=node[i]->trg_coord;
        Vector<Real_t> new_buff=trg_coord;
        trg_coord.Swap(new_buff);
      }
    }

    buff_size+=(extra_size.size()>indx?extra_size[indx]:0);
    buff_size+=4*MAX_DEPTH*(6*(m-1)*(m-1)+2)*COORD_DIM;
    buff[indx].Resize(1,buff_size);

    Real_t* buff_ptr=&buff[indx][0][0];
    for(size_t i=0;i<node_lst.size();i++){
      { // src_coord
        Vector<Real_t>& src_coord=node_lst[i]->src_coord;
        mem::memcopy(buff_ptr,&src_coord[0],src_coord.Dim()*sizeof(Real_t));
        src_coord.ReInit(node_lst[i]->src_coord.Dim(), buff_ptr, false);
        buff_ptr+=node_lst[i]->src_coord.Dim();
      }
      { // surf_coord
        Vector<Real_t>& surf_coord=node_lst[i]->surf_coord;
        mem::memcopy(buff_ptr,&surf_coord[0],surf_coord.Dim()*sizeof(Real_t));
        surf_coord.ReInit(node_lst[i]->surf_coord.Dim(), buff_ptr, false);
        buff_ptr+=node_lst[i]->surf_coord.Dim();
      }
      { // trg_coord
        Vector<Real_t>& trg_coord=node_lst[i]->trg_coord;
        mem::memcopy(buff_ptr,&trg_coord[0],trg_coord.Dim()*sizeof(Real_t));
        trg_coord.ReInit(node_lst[i]->trg_coord.Dim(), buff_ptr, false);
        buff_ptr+=node_lst[i]->trg_coord.Dim();
      }
    }

    { // check and equiv surfaces.
      upwd_check_surf.resize(MAX_DEPTH);
      upwd_equiv_surf.resize(MAX_DEPTH);
      dnwd_check_surf.resize(MAX_DEPTH);
      dnwd_equiv_surf.resize(MAX_DEPTH);
      for(size_t depth=0;depth<MAX_DEPTH;depth++){
        Real_t c[3]={0.0,0.0,0.0};
        upwd_check_surf[depth].ReInit((6*(m-1)*(m-1)+2)*COORD_DIM, buff_ptr, false); buff_ptr+=(6*(m-1)*(m-1)+2)*COORD_DIM;
        upwd_equiv_surf[depth].ReInit((6*(m-1)*(m-1)+2)*COORD_DIM, buff_ptr, false); buff_ptr+=(6*(m-1)*(m-1)+2)*COORD_DIM;
        dnwd_check_surf[depth].ReInit((6*(m-1)*(m-1)+2)*COORD_DIM, buff_ptr, false); buff_ptr+=(6*(m-1)*(m-1)+2)*COORD_DIM;
        dnwd_equiv_surf[depth].ReInit((6*(m-1)*(m-1)+2)*COORD_DIM, buff_ptr, false); buff_ptr+=(6*(m-1)*(m-1)+2)*COORD_DIM;
        upwd_check_surf[depth]=u_check_surf(m,c,depth);
        upwd_equiv_surf[depth]=u_equiv_surf(m,c,depth);
        dnwd_check_surf[depth]=d_check_surf(m,c,depth);
        dnwd_equiv_surf[depth]=d_equiv_surf(m,c,depth);
      }
    }

    buff[indx].AllocDevice(true);
  }
}



template <class FMMNode>
void FMM_Pts<FMMNode>::SetupPrecomp(SetupData<Real_t>& setup_data, bool device){
  if(setup_data.precomp_data==NULL || setup_data.level>MAX_DEPTH) return;

  Profile::Tic("SetupPrecomp",&this->comm,true,25);
  { // Build precomp_data
    size_t precomp_offset=0;
    int level=setup_data.level;
    Matrix<char>& precomp_data=*setup_data.precomp_data;
    std::vector<Mat_Type>& interac_type_lst=setup_data.interac_type;
    for(size_t type_indx=0; type_indx<interac_type_lst.size(); type_indx++){
      Mat_Type& interac_type=interac_type_lst[type_indx];
      this->PrecompAll(interac_type, level); // Compute matrices.
      precomp_offset=this->mat->CompactData(level, interac_type, precomp_data, precomp_offset);
    }
  }
  Profile::Toc();

  if(device){ // Host2Device
    Profile::Tic("Host2Device",&this->comm,false,25);
    setup_data.precomp_data->AllocDevice(true);
    Profile::Toc();
  }
}

template <class FMMNode>
void FMM_Pts<FMMNode>::SetupInterac(SetupData<Real_t>& setup_data, bool device){
  int level=setup_data.level;
  std::vector<Mat_Type>& interac_type_lst=setup_data.interac_type;

  std::vector<void*>& nodes_in =setup_data.nodes_in ;
  std::vector<void*>& nodes_out=setup_data.nodes_out;
  Matrix<Real_t>&  input_data=*setup_data. input_data;
  Matrix<Real_t>& output_data=*setup_data.output_data;
  std::vector<Vector<Real_t>*>&  input_vector=setup_data. input_vector;
  std::vector<Vector<Real_t>*>& output_vector=setup_data.output_vector;

  size_t n_in =nodes_in .size();
  size_t n_out=nodes_out.size();

  // Setup precomputed data.
  SetupPrecomp(setup_data,device);

  // Build interac_data
  Profile::Tic("Interac-Data",&this->comm,true,25);
  Matrix<char>& interac_data=setup_data.interac_data;
  if(n_out>0 && n_in >0){ // Build precomp_data, interac_data
    std::vector<size_t> interac_mat;
    std::vector<size_t> interac_cnt;
    std::vector<size_t> interac_blk;
    std::vector<size_t>  input_perm;
    std::vector<size_t> output_perm;
    size_t dof=0, M_dim0=0, M_dim1=0;

    size_t precomp_offset=0;
    size_t buff_size=DEVICE_BUFFER_SIZE*1024l*1024l;
    for(size_t type_indx=0; type_indx<interac_type_lst.size(); type_indx++){

      Mat_Type& interac_type=interac_type_lst[type_indx];
      size_t mat_cnt=this->interac_list.ListCount(interac_type);
      Matrix<size_t> precomp_data_offset;
      { // Load precomp_data for interac_type.
        Matrix<char>& precomp_data=*setup_data.precomp_data;
        char* indx_ptr=precomp_data[0]+precomp_offset;
        size_t total_size=((size_t*)indx_ptr)[0]; indx_ptr+=sizeof(size_t);
        size_t mat_cnt_  =((size_t*)indx_ptr)[0]; indx_ptr+=sizeof(size_t);
        size_t max_depth =((size_t*)indx_ptr)[0]; indx_ptr+=sizeof(size_t);
        precomp_data_offset.ReInit(mat_cnt_,(1+(2+2)*max_depth), (size_t*)indx_ptr, false);
        precomp_offset+=total_size;
      }

      Matrix<FMMNode*> src_interac_list(n_in ,mat_cnt); src_interac_list.SetZero();
      Matrix<FMMNode*> trg_interac_list(n_out,mat_cnt); trg_interac_list.SetZero();
      { // Build trg_interac_list
        for(size_t i=0;i<n_out;i++){
          if(!((FMMNode*)nodes_out[i])->IsGhost() && (level==-1 || ((FMMNode*)nodes_out[i])->Depth()==level)){
            std::vector<FMMNode*>& lst=((FMMNode*)nodes_out[i])->interac_list[interac_type];
            mem::memcopy(&trg_interac_list[i][0], &lst[0], lst.size()*sizeof(FMMNode*));
            assert(lst.size()==mat_cnt);
          }
        }
      }
      { // Build src_interac_list
        for(size_t i=0;i<n_in ;i++) ((FMMNode*)nodes_in [i])->node_id=i;
        for(size_t i=0;i<n_out;i++){
          for(size_t j=0;j<mat_cnt;j++)
          if(trg_interac_list[i][j]!=NULL){
            src_interac_list[trg_interac_list[i][j]->node_id][j]=(FMMNode*)nodes_out[i];
          }
        }
      }

      Matrix<size_t> interac_dsp(n_out,mat_cnt);
      std::vector<size_t> interac_blk_dsp(1,0);
      { // Determine dof, M_dim0, M_dim1
        dof=1;
        Matrix<Real_t>& M0 = this->interac_list.ClassMat(level, interac_type_lst[0], 0);
        M_dim0=M0.Dim(0); M_dim1=M0.Dim(1);
      }
      { // Determine interaction blocks which fit in memory.
        size_t vec_size=(M_dim0+M_dim1)*sizeof(Real_t)*dof;
        for(size_t j=0;j<mat_cnt;j++){// Determine minimum buff_size
          size_t vec_cnt=0;
          for(size_t i=0;i<n_out;i++){
            if(trg_interac_list[i][j]!=NULL) vec_cnt++;
          }
          if(buff_size<vec_cnt*vec_size)
            buff_size=vec_cnt*vec_size;
        }

        size_t interac_dsp_=0;
        for(size_t j=0;j<mat_cnt;j++){
          for(size_t i=0;i<n_out;i++){
            interac_dsp[i][j]=interac_dsp_;
            if(trg_interac_list[i][j]!=NULL) interac_dsp_++;
          }
          if(interac_dsp_*vec_size>buff_size) // Comment to disable symmetries.
          {
            interac_blk.push_back(j-interac_blk_dsp.back());
            interac_blk_dsp.push_back(j);

            size_t offset=interac_dsp[0][j];
            for(size_t i=0;i<n_out;i++) interac_dsp[i][j]-=offset;
            interac_dsp_-=offset;

            assert(interac_dsp_*vec_size<=buff_size); // Problem too big for buff_size.
          }
          interac_mat.push_back(precomp_data_offset[this->interac_list.InteracClass(interac_type,j)][0]);
          interac_cnt.push_back(interac_dsp_-interac_dsp[0][j]);
        }
        interac_blk.push_back(mat_cnt-interac_blk_dsp.back());
        interac_blk_dsp.push_back(mat_cnt);
      }

      { // Determine input_perm.
        size_t vec_size=M_dim0*dof;
        for(size_t i=0;i<n_out;i++) ((FMMNode*)nodes_out[i])->node_id=i;
        for(size_t k=1;k<interac_blk_dsp.size();k++){
          for(size_t i=0;i<n_in ;i++){
            for(size_t j=interac_blk_dsp[k-1];j<interac_blk_dsp[k];j++){
              FMMNode_t* trg_node=src_interac_list[i][j];
              if(trg_node!=NULL){
                size_t depth=trg_node->Depth();
                input_perm .push_back(precomp_data_offset[j][1+4*depth+0]); // prem
                input_perm .push_back(precomp_data_offset[j][1+4*depth+1]); // scal
                input_perm .push_back(interac_dsp[trg_node->node_id][j]*vec_size*sizeof(Real_t)); // trg_ptr
                input_perm .push_back((size_t)(& input_vector[i][0][0]- input_data[0])); // src_ptr
                assert(input_vector[i]->Dim()==vec_size);
              }
            }
          }
        }
      }
      { // Determine scaling and output_perm
        size_t vec_size=M_dim1*dof;
        for(size_t k=1;k<interac_blk_dsp.size();k++){
          for(size_t i=0;i<n_out;i++){
<<<<<<< HEAD
            Real_t scaling_=0.0;
            if(!this->Homogen()) scaling_=1.0;
            else if(interac_type==S2U_Type) scaling_=pow(0.5, COORD_DIM                                *((FMMNode*)nodes_out[i])->Depth());
            else if(interac_type==U2U_Type) scaling_=1.0;
            else if(interac_type==D2D_Type) scaling_=1.0;
            else if(interac_type==D2T_Type) scaling_=pow(0.5,          -setup_data.kernel->poten_scale *((FMMNode*)nodes_out[i])->Depth());
            else if(interac_type== U0_Type) scaling_=pow(0.5,(COORD_DIM-setup_data.kernel->poten_scale)*((FMMNode*)nodes_out[i])->Depth());
            else if(interac_type== U1_Type) scaling_=pow(0.5,(COORD_DIM-setup_data.kernel->poten_scale)*((FMMNode*)nodes_out[i])->Depth());
            else if(interac_type== U2_Type) scaling_=pow(0.5,(COORD_DIM-setup_data.kernel->poten_scale)*((FMMNode*)nodes_out[i])->Depth());
            else if(interac_type==  W_Type) scaling_=pow(0.5,          -setup_data.kernel->poten_scale *((FMMNode*)nodes_out[i])->Depth());
            else if(interac_type==  X_Type) scaling_=pow(0.5, COORD_DIM                                *((FMMNode*)nodes_out[i])->Depth());

=======
>>>>>>> 4b31189a
            for(size_t j=interac_blk_dsp[k-1];j<interac_blk_dsp[k];j++){
              if(trg_interac_list[i][j]!=NULL){
                size_t depth=((FMMNode*)nodes_out[i])->Depth();
                output_perm.push_back(precomp_data_offset[j][1+4*depth+2]); // prem
                output_perm.push_back(precomp_data_offset[j][1+4*depth+3]); // scal
                output_perm.push_back(interac_dsp[               i ][j]*vec_size*sizeof(Real_t)); // src_ptr
                output_perm.push_back((size_t)(&output_vector[i][0][0]-output_data[0])); // trg_ptr
                assert(output_vector[i]->Dim()==vec_size);
              }
            }
          }
        }
      }
    }
    if(this->dev_buffer.Dim()<buff_size) this->dev_buffer.Resize(buff_size);
    if(this->cpu_buffer.Dim()<buff_size) this->cpu_buffer.Resize(buff_size);

    { // Set interac_data.
      size_t data_size=sizeof(size_t)*4;
      data_size+=sizeof(size_t)+interac_blk.size()*sizeof(size_t);
      data_size+=sizeof(size_t)+interac_cnt.size()*sizeof(size_t);
      data_size+=sizeof(size_t)+interac_mat.size()*sizeof(size_t);
      data_size+=sizeof(size_t)+ input_perm.size()*sizeof(size_t);
      data_size+=sizeof(size_t)+output_perm.size()*sizeof(size_t);
      if(interac_data.Dim(0)*interac_data.Dim(1)<sizeof(size_t)){
        data_size+=sizeof(size_t);
        interac_data.Resize(1,data_size);
        ((size_t*)&interac_data[0][0])[0]=sizeof(size_t);
      }else{
        size_t pts_data_size=*((size_t*)&interac_data[0][0]);
        assert(interac_data.Dim(0)*interac_data.Dim(1)>=pts_data_size);
        data_size+=pts_data_size;
        if(data_size>interac_data.Dim(0)*interac_data.Dim(1)){ //Resize and copy interac_data.
          Matrix< char> pts_interac_data=interac_data;
          interac_data.Resize(1,data_size);
          mem::memcopy(&interac_data[0][0],&pts_interac_data[0][0],pts_data_size);
        }
      }
      char* data_ptr=&interac_data[0][0];
      data_ptr+=((size_t*)data_ptr)[0];

      ((size_t*)data_ptr)[0]=data_size; data_ptr+=sizeof(size_t);
      ((size_t*)data_ptr)[0]=   M_dim0; data_ptr+=sizeof(size_t);
      ((size_t*)data_ptr)[0]=   M_dim1; data_ptr+=sizeof(size_t);
      ((size_t*)data_ptr)[0]=      dof; data_ptr+=sizeof(size_t);

      ((size_t*)data_ptr)[0]=interac_blk.size(); data_ptr+=sizeof(size_t);
      mem::memcopy(data_ptr, &interac_blk[0], interac_blk.size()*sizeof(size_t));
      data_ptr+=interac_blk.size()*sizeof(size_t);

      ((size_t*)data_ptr)[0]=interac_cnt.size(); data_ptr+=sizeof(size_t);
      mem::memcopy(data_ptr, &interac_cnt[0], interac_cnt.size()*sizeof(size_t));
      data_ptr+=interac_cnt.size()*sizeof(size_t);

      ((size_t*)data_ptr)[0]=interac_mat.size(); data_ptr+=sizeof(size_t);
      mem::memcopy(data_ptr, &interac_mat[0], interac_mat.size()*sizeof(size_t));
      data_ptr+=interac_mat.size()*sizeof(size_t);

      ((size_t*)data_ptr)[0]= input_perm.size(); data_ptr+=sizeof(size_t);
      mem::memcopy(data_ptr, & input_perm[0],  input_perm.size()*sizeof(size_t));
      data_ptr+= input_perm.size()*sizeof(size_t);

      ((size_t*)data_ptr)[0]=output_perm.size(); data_ptr+=sizeof(size_t);
      mem::memcopy(data_ptr, &output_perm[0], output_perm.size()*sizeof(size_t));
      data_ptr+=output_perm.size()*sizeof(size_t);
    }
  }
  Profile::Toc();

  if(device){ // Host2Device
    Profile::Tic("Host2Device",&this->comm,false,25);
    setup_data.interac_data .AllocDevice(true);
    Profile::Toc();
  }
}

template <class FMMNode>
<<<<<<< HEAD
void FMM_Pts<FMMNode>::EvalList_cuda(SetupData<Real_t>& setup_data) {
  typename Vector<char>::Device buff;
  typename Vector<char>::Device buff_d;
  typename Matrix<char>::Device precomp_data;
  typename Matrix<char>::Device precomp_data_d;
  typename Matrix<char>::Device interac_data;
  typename Matrix<char>::Device interac_data_d;
  typename Matrix<Real_t>::Device input_data;
  typename Matrix<Real_t>::Device input_data_d;
  typename Matrix<Real_t>::Device output_data;
  typename Matrix<Real_t>::Device output_data_d;


  /* Take CPU pointer first. */
  {
    buff        =       this-> cpu_buffer;
    precomp_data=*setup_data.precomp_data;
    interac_data= setup_data.interac_data;
    input_data  =*setup_data.  input_data;
    output_data =*setup_data. output_data;
  }
  /* Take GPU pointer now. */
  {
    buff_d = this->dev_buffer.AllocDevice(false);
    precomp_data_d = setup_data.precomp_data->AllocDevice(false);
    interac_data_d = setup_data.interac_data.AllocDevice(false);
    input_data_d = setup_data.input_data->AllocDevice(false);
    output_data_d = setup_data.output_data->AllocDevice(false);
  }
  {
    size_t data_size, M_dim0, M_dim1, dof;

    /* CPU pointers */
    Vector<size_t> interac_blk;
    Vector<size_t> interac_cnt;
    Vector<size_t> interac_mat;
    Vector<size_t> input_perm;
    Vector<size_t> output_perm;
    Vector<Real_t> scaling;

    /* GPU pointers */
    char *input_perm_d, *output_perm_d, *scaling_d;

    {
      char* data_ptr=&interac_data[0][0];
      char *dev_ptr;

      /* Take GPU initial pointer for later computation. */
      dev_ptr = (char *) interac_data_d.dev_ptr;

      data_size=((size_t*)data_ptr)[0]; data_ptr+=data_size;      dev_ptr += data_size;
      data_size=((size_t*)data_ptr)[0]; data_ptr+=sizeof(size_t); dev_ptr += sizeof(size_t);
      M_dim0   =((size_t*)data_ptr)[0]; data_ptr+=sizeof(size_t); dev_ptr += sizeof(size_t);
      M_dim1   =((size_t*)data_ptr)[0]; data_ptr+=sizeof(size_t); dev_ptr += sizeof(size_t);
      dof      =((size_t*)data_ptr)[0]; data_ptr+=sizeof(size_t); dev_ptr += sizeof(size_t);

      /* Update CPU and GPU pointers at the same time. */
      /* CPU pointer */
      interac_blk.ReInit(((size_t*)data_ptr)[0],(size_t*)(data_ptr+sizeof(size_t)),false);
      data_ptr += sizeof(size_t) + sizeof(size_t)*interac_blk.Dim();
      dev_ptr  += sizeof(size_t) + sizeof(size_t)*interac_blk.Dim();

      //len_interac_cnt = ((size_t*)data_ptr)[0];
      /* CPU pointer */
      interac_cnt.ReInit(((size_t*)data_ptr)[0],(size_t*)(data_ptr+sizeof(size_t)),false);
      data_ptr += sizeof(size_t) + sizeof(size_t)*interac_cnt.Dim();
      dev_ptr  += sizeof(size_t) + sizeof(size_t)*interac_cnt.Dim();

      //len_interac_mat = ((size_t *) data_ptr)[0];
      /* CPU pointer */
      interac_mat.ReInit(((size_t*)data_ptr)[0],(size_t*)(data_ptr+sizeof(size_t)),false);
      data_ptr += sizeof(size_t) + sizeof(size_t)*interac_mat.Dim();
      dev_ptr  += sizeof(size_t) + sizeof(size_t)*interac_mat.Dim();

      input_perm.ReInit(((size_t*)data_ptr)[0],(size_t*)(data_ptr+sizeof(size_t)),false);
      /* GPU pointer */
      input_perm_d = dev_ptr + sizeof(size_t);
      data_ptr += sizeof(size_t) + sizeof(size_t)*input_perm.Dim();
      dev_ptr  += sizeof(size_t) + sizeof(size_t)*input_perm.Dim();

      output_perm.ReInit(((size_t*)data_ptr)[0],(size_t*)(data_ptr+sizeof(size_t)),false);
      /* GPU pointer */
      output_perm_d = dev_ptr + sizeof(size_t);
      data_ptr += sizeof(size_t) + sizeof(size_t)*output_perm.Dim();
      dev_ptr  += sizeof(size_t) + sizeof(size_t)*output_perm.Dim();

      scaling.ReInit(((size_t*)data_ptr)[0],(Real_t*)(data_ptr+sizeof(size_t)),false);
      /* GPU pointer */
      scaling_d = dev_ptr + sizeof(size_t);
      data_ptr += sizeof(size_t) + sizeof(size_t)*scaling.Dim();
      dev_ptr  += sizeof(size_t) + sizeof(size_t)*scaling.Dim();
    }

    {
      size_t interac_indx = 0;
      size_t interac_blk_dsp = 0;
      cudaError_t error;
      for (size_t k = 0; k < interac_blk.Dim(); k++) {
        size_t vec_cnt = 0;

        for (size_t j = interac_blk_dsp; j < interac_blk_dsp + interac_blk[k]; j++)
          vec_cnt += interac_cnt[j];

        /* GPU Kernel call */
        char *buff_in_d = (char *) buff_d.dev_ptr;
        char *buff_out_d = (char *) (buff_d.dev_ptr + vec_cnt*dof*M_dim0*sizeof(Real_t));

        cuda_func<Real_t>::in_perm_h ((char *)precomp_data_d.dev_ptr, input_perm_d,
            (char *) input_data_d.dev_ptr, buff_in_d, interac_indx,  M_dim0, vec_cnt);

        size_t vec_cnt0 = 0;
        for (size_t j = interac_blk_dsp; j < interac_blk_dsp + interac_blk[k];) {
          size_t vec_cnt1 = 0;
          size_t interac_mat0 = interac_mat[j];

          for (; j < interac_blk_dsp + interac_blk[k] && interac_mat[j] == interac_mat0; j++)
            vec_cnt1 += interac_cnt[j];

          /* GPU Gemm */
          Matrix<Real_t> M_d(M_dim0, M_dim1, (Real_t*)(precomp_data_d.dev_ptr + interac_mat0), false);
          Matrix<Real_t> Ms_d(dof*vec_cnt1, M_dim0, (Real_t*)(buff_in_d +  M_dim0*vec_cnt0*dof*sizeof(Real_t)), false);
          Matrix<Real_t> Mt_d(dof*vec_cnt1, M_dim1, (Real_t*)(buff_out_d + M_dim1*vec_cnt0*dof*sizeof(Real_t)), false);
          Matrix<Real_t>::CUBLASXGEMM(Mt_d, Ms_d, M_d);

          vec_cnt0 += vec_cnt1;
        }

        cuda_func<Real_t>::out_perm_h (scaling_d, (char *) precomp_data_d.dev_ptr, output_perm_d,
            (char *) output_data_d.dev_ptr, buff_out_d, interac_indx, M_dim1, vec_cnt);

        interac_indx += vec_cnt;
        interac_blk_dsp += interac_blk[k];
      }
    }
  }

  // Sync.
	//CUDA_Lock::wait(0);
}

template <class FMMNode>
=======
template <int SYNC>
>>>>>>> 4b31189a
void FMM_Pts<FMMNode>::EvalList(SetupData<Real_t>& setup_data, bool device){
  if(setup_data.interac_data.Dim(0)==0 || setup_data.interac_data.Dim(1)==0){
    Profile::Tic("Host2Device",&this->comm,false,25);
    Profile::Toc();
    Profile::Tic("DeviceComp",&this->comm,false,20);
    Profile::Toc();
    return;
  }

#if defined(PVFMM_HAVE_CUDA)
  if (device) {
    EvalList_cuda(setup_data);
    return;
  }
#endif

  Profile::Tic("Host2Device",&this->comm,false,25);
  typename Vector<char>::Device          buff;
  typename Matrix<char>::Device  precomp_data;
  typename Matrix<char>::Device  interac_data;
  typename Matrix<Real_t>::Device  input_data;
  typename Matrix<Real_t>::Device output_data;
  if(device){
    buff        =       this-> dev_buffer. AllocDevice(false);
    precomp_data= setup_data.precomp_data->AllocDevice(false);
    interac_data= setup_data.interac_data. AllocDevice(false);
    input_data  = setup_data.  input_data->AllocDevice(false);
    output_data = setup_data. output_data->AllocDevice(false);
  }else{
    buff        =       this-> cpu_buffer;
    precomp_data=*setup_data.precomp_data;
    interac_data= setup_data.interac_data;
    input_data  =*setup_data.  input_data;
    output_data =*setup_data. output_data;
  }
  Profile::Toc();

  Profile::Tic("DeviceComp",&this->comm,false,20);
  int lock_idx=-1;
  int wait_lock_idx=-1;
  if(device) wait_lock_idx=MIC_Lock::curr_lock();
  if(device) lock_idx=MIC_Lock::get_lock();
  #ifdef __INTEL_OFFLOAD
  #pragma offload if(device) target(mic:0) signal(&MIC_Lock::lock_vec[device?lock_idx:0])
  #endif
  { // Offloaded computation.

    // Set interac_data.
    size_t data_size, M_dim0, M_dim1, dof;
    Vector<size_t> interac_blk;
    Vector<size_t> interac_cnt;
    Vector<size_t> interac_mat;
    Vector<size_t>  input_perm;
    Vector<size_t> output_perm;
    { // Set interac_data.
      char* data_ptr=&interac_data[0][0];

      data_size=((size_t*)data_ptr)[0]; data_ptr+=data_size;
      data_size=((size_t*)data_ptr)[0]; data_ptr+=sizeof(size_t);
      M_dim0   =((size_t*)data_ptr)[0]; data_ptr+=sizeof(size_t);
      M_dim1   =((size_t*)data_ptr)[0]; data_ptr+=sizeof(size_t);
      dof      =((size_t*)data_ptr)[0]; data_ptr+=sizeof(size_t);

      interac_blk.ReInit(((size_t*)data_ptr)[0],(size_t*)(data_ptr+sizeof(size_t)),false);
      data_ptr+=sizeof(size_t)+interac_blk.Dim()*sizeof(size_t);

      interac_cnt.ReInit(((size_t*)data_ptr)[0],(size_t*)(data_ptr+sizeof(size_t)),false);
      data_ptr+=sizeof(size_t)+interac_cnt.Dim()*sizeof(size_t);

      interac_mat.ReInit(((size_t*)data_ptr)[0],(size_t*)(data_ptr+sizeof(size_t)),false);
      data_ptr+=sizeof(size_t)+interac_mat.Dim()*sizeof(size_t);

      input_perm .ReInit(((size_t*)data_ptr)[0],(size_t*)(data_ptr+sizeof(size_t)),false);
      data_ptr+=sizeof(size_t)+ input_perm.Dim()*sizeof(size_t);

      output_perm.ReInit(((size_t*)data_ptr)[0],(size_t*)(data_ptr+sizeof(size_t)),false);
      data_ptr+=sizeof(size_t)+output_perm.Dim()*sizeof(size_t);
    }

    if(device) MIC_Lock::wait_lock(wait_lock_idx);

    //Compute interaction from Chebyshev source density.
    { // interactions
      int omp_p=omp_get_max_threads();
      size_t interac_indx=0;
      size_t interac_blk_dsp=0;
      for(size_t k=0;k<interac_blk.Dim();k++){
        size_t vec_cnt=0;
        for(size_t j=interac_blk_dsp;j<interac_blk_dsp+interac_blk[k];j++) vec_cnt+=interac_cnt[j];

        char* buff_in =&buff[0];
        char* buff_out=&buff[vec_cnt*dof*M_dim0*sizeof(Real_t)];

        // Input permutation.
        #pragma omp parallel for
        for(int tid=0;tid<omp_p;tid++){
          size_t a=( tid   *vec_cnt)/omp_p;
          size_t b=((tid+1)*vec_cnt)/omp_p;

          for(size_t i=a;i<b;i++){
            const PERM_INT_T*  perm=(PERM_INT_T*)(precomp_data[0]+input_perm[(interac_indx+i)*4+0]);
            const     Real_t*  scal=(    Real_t*)(precomp_data[0]+input_perm[(interac_indx+i)*4+1]);
            const     Real_t* v_in =(    Real_t*)(  input_data[0]+input_perm[(interac_indx+i)*4+3]);
            Real_t*           v_out=(    Real_t*)(     buff_in   +input_perm[(interac_indx+i)*4+2]);

            // TODO: Fix for dof>1
            #ifdef __MIC__
            {
              __m512d v8;
              size_t j_start=(((uintptr_t)(v_out       ) + (uintptr_t)(MEM_ALIGN-1)) & ~ (uintptr_t)(MEM_ALIGN-1))-((uintptr_t)v_out);
              size_t j_end  =(((uintptr_t)(v_out+M_dim0)                           ) & ~ (uintptr_t)(MEM_ALIGN-1))-((uintptr_t)v_out);
              j_start/=sizeof(Real_t);
              j_end  /=sizeof(Real_t);
              assert(((uintptr_t)(v_out))%sizeof(Real_t)==0);
              assert(((uintptr_t)(v_out+j_start))%64==0);
              assert(((uintptr_t)(v_out+j_end  ))%64==0);
              size_t j=0;
              for(;j<j_start;j++ ){
                v_out[j]=v_in[perm[j]]*scal[j];
              }
              for(;j<j_end  ;j+=8){
                v8=_mm512_setr_pd(
                    v_in[perm[j+0]]*scal[j+0],
                    v_in[perm[j+1]]*scal[j+1],
                    v_in[perm[j+2]]*scal[j+2],
                    v_in[perm[j+3]]*scal[j+3],
                    v_in[perm[j+4]]*scal[j+4],
                    v_in[perm[j+5]]*scal[j+5],
                    v_in[perm[j+6]]*scal[j+6],
                    v_in[perm[j+7]]*scal[j+7]);
                _mm512_storenrngo_pd(v_out+j,v8);
              }
              for(;j<M_dim0 ;j++ ){
                v_out[j]=v_in[perm[j]]*scal[j];
              }
            }
            #else
            for(size_t j=0;j<M_dim0;j++ ){
              v_out[j]=v_in[perm[j]]*scal[j];
            }
            #endif
          }
        }

        size_t vec_cnt0=0;
        for(size_t j=interac_blk_dsp;j<interac_blk_dsp+interac_blk[k];){
          size_t vec_cnt1=0;
          size_t interac_mat0=interac_mat[j];
          for(;j<interac_blk_dsp+interac_blk[k] && interac_mat[j]==interac_mat0;j++) vec_cnt1+=interac_cnt[j];
          Matrix<Real_t> M(M_dim0, M_dim1, (Real_t*)(precomp_data[0]+interac_mat0), false);
          #ifdef __MIC__
          {
            Matrix<Real_t> Ms(dof*vec_cnt1, M_dim0, (Real_t*)(buff_in +M_dim0*vec_cnt0*dof*sizeof(Real_t)), false);
            Matrix<Real_t> Mt(dof*vec_cnt1, M_dim1, (Real_t*)(buff_out+M_dim1*vec_cnt0*dof*sizeof(Real_t)), false);
            Matrix<Real_t>::DGEMM(Mt,Ms,M);
          }
          #else
          #pragma omp parallel for
          for(int tid=0;tid<omp_p;tid++){
            size_t a=(dof*vec_cnt1*(tid  ))/omp_p;
            size_t b=(dof*vec_cnt1*(tid+1))/omp_p;
            Matrix<Real_t> Ms(b-a, M_dim0, (Real_t*)(buff_in +M_dim0*vec_cnt0*dof*sizeof(Real_t))+M_dim0*a, false);
            Matrix<Real_t> Mt(b-a, M_dim1, (Real_t*)(buff_out+M_dim1*vec_cnt0*dof*sizeof(Real_t))+M_dim1*a, false);
            Matrix<Real_t>::DGEMM(Mt,Ms,M);
          }
          #endif
          vec_cnt0+=vec_cnt1;
        }

        // Output permutation.
        #pragma omp parallel for
        for(int tid=0;tid<omp_p;tid++){
          size_t a=( tid   *vec_cnt)/omp_p;
          size_t b=((tid+1)*vec_cnt)/omp_p;

          if(tid>      0 && a<vec_cnt){ // Find 'a' independent of other threads.
            size_t out_ptr=output_perm[(interac_indx+a)*4+3];
            if(tid>      0) while(a<vec_cnt && out_ptr==output_perm[(interac_indx+a)*4+3]) a++;
          }
          if(tid<omp_p-1 && b<vec_cnt){ // Find 'b' independent of other threads.
            size_t out_ptr=output_perm[(interac_indx+b)*4+3];
            if(tid<omp_p-1) while(b<vec_cnt && out_ptr==output_perm[(interac_indx+b)*4+3]) b++;
          }
          for(size_t i=a;i<b;i++){ // Compute permutations.
            const PERM_INT_T*  perm=(PERM_INT_T*)(precomp_data[0]+output_perm[(interac_indx+i)*4+0]);
            const     Real_t*  scal=(    Real_t*)(precomp_data[0]+output_perm[(interac_indx+i)*4+1]);
            const     Real_t* v_in =(    Real_t*)(    buff_out   +output_perm[(interac_indx+i)*4+2]);
            Real_t*           v_out=(    Real_t*)( output_data[0]+output_perm[(interac_indx+i)*4+3]);

            // TODO: Fix for dof>1
            #ifdef __MIC__
            {
              __m512d v8;
              __m512d v_old;
              size_t j_start=(((uintptr_t)(v_out       ) + (uintptr_t)(MEM_ALIGN-1)) & ~ (uintptr_t)(MEM_ALIGN-1))-((uintptr_t)v_out);
              size_t j_end  =(((uintptr_t)(v_out+M_dim1)                           ) & ~ (uintptr_t)(MEM_ALIGN-1))-((uintptr_t)v_out);
              j_start/=sizeof(Real_t);
              j_end  /=sizeof(Real_t);
              assert(((uintptr_t)(v_out))%sizeof(Real_t)==0);
              assert(((uintptr_t)(v_out+j_start))%64==0);
              assert(((uintptr_t)(v_out+j_end  ))%64==0);
              size_t j=0;
              for(;j<j_start;j++ ){
                v_out[j]+=v_in[perm[j]]*scal[j];
              }
              for(;j<j_end  ;j+=8){
                v_old=_mm512_load_pd(v_out+j);
                v8=_mm512_setr_pd(
                    v_in[perm[j+0]]*scal[j+0],
                    v_in[perm[j+1]]*scal[j+1],
                    v_in[perm[j+2]]*scal[j+2],
                    v_in[perm[j+3]]*scal[j+3],
                    v_in[perm[j+4]]*scal[j+4],
                    v_in[perm[j+5]]*scal[j+5],
                    v_in[perm[j+6]]*scal[j+6],
                    v_in[perm[j+7]]*scal[j+7]);
                v_old=_mm512_add_pd(v_old, v8);
                _mm512_storenrngo_pd(v_out+j,v_old);
              }
              for(;j<M_dim1 ;j++ ){
                v_out[j]+=v_in[perm[j]]*scal[j];
              }
            }
            #else
            for(size_t j=0;j<M_dim1;j++ ){
              v_out[j]+=v_in[perm[j]]*scal[j];
            }
            #endif
          }
        }

        interac_indx+=vec_cnt;
        interac_blk_dsp+=interac_blk[k];
      }
    }

    if(device) MIC_Lock::release_lock(lock_idx);
  }

  #ifdef __INTEL_OFFLOAD
  if(SYNC){
    #pragma offload if(device) target(mic:0)
    {if(device) MIC_Lock::wait_lock(lock_idx);}
  }
  #endif

  Profile::Toc();
}



template <class FMMNode>
void FMM_Pts<FMMNode>::Source2UpSetup(SetupData<Real_t>&  setup_data, std::vector<Matrix<Real_t> >& buff, std::vector<Vector<FMMNode_t*> >& n_list, int level, bool device){
  if(this->MultipoleOrder()==0) return;
  { // Set setup_data
    setup_data.level=level;
<<<<<<< HEAD
    setup_data.kernel=&aux_kernel;
=======
    setup_data.kernel=aux_kernel;
>>>>>>> 4b31189a
    setup_data.interac_type.resize(1);
    setup_data.interac_type[0]=S2U_Type;

    setup_data. input_data=&buff[4];
    setup_data.output_data=&buff[0];
    setup_data. coord_data=&buff[6];
    Vector<FMMNode_t*>& nodes_in =n_list[4];
    Vector<FMMNode_t*>& nodes_out=n_list[0];

    setup_data.nodes_in .clear();
    setup_data.nodes_out.clear();
    for(size_t i=0;i<nodes_in .Dim();i++) if(nodes_in [i]->Depth()==level   || level==-1) setup_data.nodes_in .push_back(nodes_in [i]);
    for(size_t i=0;i<nodes_out.Dim();i++) if(nodes_out[i]->Depth()==level   || level==-1) setup_data.nodes_out.push_back(nodes_out[i]);
  }

  std::vector<void*>& nodes_in =setup_data.nodes_in ;
  std::vector<void*>& nodes_out=setup_data.nodes_out;
  std::vector<Vector<Real_t>*>&  input_vector=setup_data. input_vector;  input_vector.clear();
  std::vector<Vector<Real_t>*>& output_vector=setup_data.output_vector; output_vector.clear();
  for(size_t i=0;i<nodes_in .size();i++){
    input_vector .push_back(&((FMMNode*)nodes_in [i])->src_coord);
    input_vector .push_back(&((FMMNode*)nodes_in [i])->src_value);
    input_vector .push_back(&((FMMNode*)nodes_in [i])->surf_coord);
    input_vector .push_back(&((FMMNode*)nodes_in [i])->surf_value);
  }
  for(size_t i=0;i<nodes_out.size();i++){
    output_vector.push_back(&upwd_check_surf[((FMMNode*)nodes_out[i])->Depth()]);
    output_vector.push_back(&((FMMData*)((FMMNode*)nodes_out[i])->FMMData())->upward_equiv);
  }

  //Upward check to upward equivalent matrix.
  Matrix<Real_t>& M_uc2ue = this->mat->Mat(level, UC2UE_Type, 0);
  this->SetupInteracPts(setup_data, false, true, &M_uc2ue,device);
  { // Resize device buffer
    size_t n=setup_data.output_data->Dim(0)*setup_data.output_data->Dim(1)*sizeof(Real_t);
    if(this->dev_buffer.Dim()<n) this->dev_buffer.Resize(n);
  }
}

template <class FMMNode>
void FMM_Pts<FMMNode>::Source2Up(SetupData<Real_t>&  setup_data, bool device){
  //Add Source2Up contribution.
  this->EvalListPts(setup_data, device);
}


template <class FMMNode>
void FMM_Pts<FMMNode>::Up2UpSetup(SetupData<Real_t>& setup_data, std::vector<Matrix<Real_t> >& buff, std::vector<Vector<FMMNode_t*> >& n_list, int level, bool device){
  if(this->MultipoleOrder()==0) return;
  { // Set setup_data
    setup_data.level=level;
<<<<<<< HEAD
    setup_data.kernel=&aux_kernel;
=======
    setup_data.kernel=aux_kernel;
>>>>>>> 4b31189a
    setup_data.interac_type.resize(1);
    setup_data.interac_type[0]=U2U_Type;

    setup_data. input_data=&buff[0];
    setup_data.output_data=&buff[0];
    Vector<FMMNode_t*>& nodes_in =n_list[0];
    Vector<FMMNode_t*>& nodes_out=n_list[0];

    setup_data.nodes_in .clear();
    setup_data.nodes_out.clear();
    for(size_t i=0;i<nodes_in .Dim();i++) if(nodes_in [i]->Depth()==level+1) setup_data.nodes_in .push_back(nodes_in [i]);
    for(size_t i=0;i<nodes_out.Dim();i++) if(nodes_out[i]->Depth()==level  ) setup_data.nodes_out.push_back(nodes_out[i]);
  }

  std::vector<void*>& nodes_in =setup_data.nodes_in ;
  std::vector<void*>& nodes_out=setup_data.nodes_out;
  std::vector<Vector<Real_t>*>&  input_vector=setup_data. input_vector;  input_vector.clear();
  std::vector<Vector<Real_t>*>& output_vector=setup_data.output_vector; output_vector.clear();
  for(size_t i=0;i<nodes_in .size();i++)  input_vector.push_back(&((FMMData*)((FMMNode*)nodes_in [i])->FMMData())->upward_equiv);
  for(size_t i=0;i<nodes_out.size();i++) output_vector.push_back(&((FMMData*)((FMMNode*)nodes_out[i])->FMMData())->upward_equiv);

  SetupInterac(setup_data,device);
<<<<<<< HEAD
}

template <class FMMNode>
void FMM_Pts<FMMNode>::Up2Up     (SetupData<Real_t>& setup_data, bool device){
  //Add Up2Up contribution.
  EvalList(setup_data, device);
=======
>>>>>>> 4b31189a
}



template <class FMMNode>
void FMM_Pts<FMMNode>::Up2Up     (SetupData<Real_t>& setup_data, bool device){
  //Add Up2Up contribution.
  EvalList(setup_data, device);
}



template <class FMMNode>
void FMM_Pts<FMMNode>::PeriodicBC(FMMNode* node){
  if(this->MultipoleOrder()==0) return;
  Matrix<Real_t>& M = Precomp(0, BC_Type, 0);

  assert(node->FMMData()->upward_equiv.Dim()>0);
  int dof=1;

  Vector<Real_t>& upward_equiv=node->FMMData()->upward_equiv;
  Vector<Real_t>& dnward_equiv=node->FMMData()->dnward_equiv;
  assert(upward_equiv.Dim()==M.Dim(0)*dof);
  assert(dnward_equiv.Dim()==M.Dim(1)*dof);
  Matrix<Real_t> d_equiv(dof,M.Dim(0),&dnward_equiv[0],false);
  Matrix<Real_t> u_equiv(dof,M.Dim(1),&upward_equiv[0],false);
  Matrix<Real_t>::DGEMM(d_equiv,u_equiv,M);
}



template <class FMMNode>
void FMM_Pts<FMMNode>::FFT_UpEquiv(size_t dof, size_t m, size_t ker_dim0, Vector<size_t>& fft_vec,
    Vector<Real_t>& input_data, Vector<Real_t>& output_data, Vector<Real_t>& buffer_){

  size_t n1=m*2;
  size_t n2=n1*n1;
  size_t n3=n1*n2;
  size_t n3_=n2*(n1/2+1);
  size_t chld_cnt=1UL<<COORD_DIM;
  size_t fftsize_in =2*n3_*chld_cnt*ker_dim0*dof;
  int omp_p=omp_get_max_threads();

  //Load permutation map.
  size_t n=6*(m-1)*(m-1)+2;
  static Vector<size_t> map;
  { // Build map to reorder upward_equiv
    size_t n_old=map.Dim();
    if(n_old!=n){
      Real_t c[3]={0,0,0};
      Vector<Real_t> surf=surface(m, c, (Real_t)(m-1), 0);
      map.Resize(surf.Dim()/COORD_DIM);
      for(size_t i=0;i<map.Dim();i++)
        map[i]=((size_t)(m-1-surf[i*3]+0.5))+((size_t)(m-1-surf[i*3+1]+0.5))*n1+((size_t)(m-1-surf[i*3+2]+0.5))*n2;
    }
  }
  { // Build FFTW plan.
    if(!vlist_fft_flag){
      int nnn[3]={(int)n1,(int)n1,(int)n1};
      void *fftw_in, *fftw_out;
      fftw_in  = mem::aligned_new<Real_t>(  n3 *ker_dim0*chld_cnt);
      fftw_out = mem::aligned_new<Real_t>(2*n3_*ker_dim0*chld_cnt);
      vlist_fftplan = FFTW_t<Real_t>::fft_plan_many_dft_r2c(COORD_DIM,nnn,ker_dim0*chld_cnt,
          (Real_t*)fftw_in, NULL, 1, n3, (typename FFTW_t<Real_t>::cplx*)(fftw_out),NULL, 1, n3_, FFTW_ESTIMATE);
      mem::aligned_delete<Real_t>((Real_t*)fftw_in );
      mem::aligned_delete<Real_t>((Real_t*)fftw_out);
      vlist_fft_flag=true;
    }
  }

  { // Offload section
    size_t n_in = fft_vec.Dim();
    #pragma omp parallel for
    for(int pid=0; pid<omp_p; pid++){
      size_t node_start=(n_in*(pid  ))/omp_p;
      size_t node_end  =(n_in*(pid+1))/omp_p;
      Vector<Real_t> buffer(fftsize_in, &buffer_[fftsize_in*pid], false);
      for(size_t node_idx=node_start; node_idx<node_end; node_idx++){
        Vector<Real_t*>  upward_equiv(chld_cnt);
        for(size_t i=0;i<chld_cnt;i++) upward_equiv[i]=&input_data[0] + fft_vec[node_idx] + n*ker_dim0*dof*i;
        Vector<Real_t> upward_equiv_fft(fftsize_in, &output_data[fftsize_in *node_idx], false);
        upward_equiv_fft.SetZero();

        // Rearrange upward equivalent data.
        for(size_t k=0;k<n;k++){
          size_t idx=map[k];
          for(int j1=0;j1<dof;j1++)
          for(int j0=0;j0<(int)chld_cnt;j0++)
          for(int i=0;i<ker_dim0;i++)
            upward_equiv_fft[idx+(j0+(i+j1*ker_dim0)*chld_cnt)*n3]=upward_equiv[j0][ker_dim0*(n*j1+k)+i];
        }

        // Compute FFT.
        for(int i=0;i<dof;i++)
          FFTW_t<Real_t>::fft_execute_dft_r2c(vlist_fftplan, (Real_t*)&upward_equiv_fft[i*  n3 *ker_dim0*chld_cnt],
                                      (typename FFTW_t<Real_t>::cplx*)&buffer          [i*2*n3_*ker_dim0*chld_cnt]);

        //Compute flops.
        #ifndef FFTW3_MKL
        double add, mul, fma;
        FFTW_t<Real_t>::fftw_flops(vlist_fftplan, &add, &mul, &fma);
        #ifndef __INTEL_OFFLOAD0
        Profile::Add_FLOP((long long)(add+mul+2*fma));
        #endif
        #endif

        for(int i=0;i<ker_dim0*dof;i++)
        for(size_t j=0;j<n3_;j++)
        for(size_t k=0;k<chld_cnt;k++){
          upward_equiv_fft[2*(chld_cnt*(n3_*i+j)+k)+0]=buffer[2*(n3_*(chld_cnt*i+k)+j)+0];
          upward_equiv_fft[2*(chld_cnt*(n3_*i+j)+k)+1]=buffer[2*(n3_*(chld_cnt*i+k)+j)+1];
        }
      }
    }
  }
}

template <class FMMNode>
void FMM_Pts<FMMNode>::FFT_Check2Equiv(size_t dof, size_t m, size_t ker_dim1, Vector<size_t>& ifft_vec,
    Vector<Real_t>& input_data, Vector<Real_t>& output_data, Vector<Real_t>& buffer_, Matrix<Real_t>& M){

  size_t n1=m*2;
  size_t n2=n1*n1;
  size_t n3=n1*n2;
  size_t n3_=n2*(n1/2+1);
  size_t chld_cnt=1UL<<COORD_DIM;
  size_t fftsize_out=2*n3_*dof*ker_dim1*chld_cnt;
  int omp_p=omp_get_max_threads();

  //Load permutation map.
  size_t n=6*(m-1)*(m-1)+2;
  static Vector<size_t> map;
  { // Build map to reorder dnward_check
    size_t n_old=map.Dim();
    if(n_old!=n){
      Real_t c[3]={0,0,0};
      Vector<Real_t> surf=surface(m, c, (Real_t)(m-1), 0);
      map.Resize(surf.Dim()/COORD_DIM);
      for(size_t i=0;i<map.Dim();i++)
        map[i]=((size_t)(m*2-0.5-surf[i*3]))+((size_t)(m*2-0.5-surf[i*3+1]))*n1+((size_t)(m*2-0.5-surf[i*3+2]))*n2;
      //map;//.AllocDevice(true);
    }
  }
  { // Build FFTW plan.
    if(!vlist_ifft_flag){
      //Build FFTW plan.
      int nnn[3]={(int)n1,(int)n1,(int)n1};
      Real_t *fftw_in, *fftw_out;
      fftw_in  = mem::aligned_new<Real_t>(2*n3_*ker_dim1*chld_cnt);
      fftw_out = mem::aligned_new<Real_t>(  n3 *ker_dim1*chld_cnt);
      vlist_ifftplan = FFTW_t<Real_t>::fft_plan_many_dft_c2r(COORD_DIM,nnn,ker_dim1*chld_cnt,
          (typename FFTW_t<Real_t>::cplx*)fftw_in, NULL, 1, n3_, (Real_t*)(fftw_out),NULL, 1, n3, FFTW_ESTIMATE);
      mem::aligned_delete<Real_t>(fftw_in);
      mem::aligned_delete<Real_t>(fftw_out);
      vlist_ifft_flag=true;
    }
  }

  { // Offload section
    size_t n_out=ifft_vec.Dim();
    #pragma omp parallel for
    for(int pid=0; pid<omp_p; pid++){
      size_t node_start=(n_out*(pid  ))/omp_p;
      size_t node_end  =(n_out*(pid+1))/omp_p;
      Vector<Real_t> buffer(fftsize_out, &buffer_[fftsize_out*pid], false);
      for(size_t node_idx=node_start; node_idx<node_end; node_idx++){
        Vector<Real_t> dnward_check_fft(fftsize_out, &input_data[fftsize_out*node_idx], false);

        //De-interleave data.
        for(int i=0;i<ker_dim1*dof;i++)
        for(size_t j=0;j<n3_;j++)
        for(size_t k=0;k<chld_cnt;k++){
          buffer[2*(n3_*(ker_dim1*dof*k+i)+j)+0]=dnward_check_fft[2*(chld_cnt*(n3_*i+j)+k)+0];
          buffer[2*(n3_*(ker_dim1*dof*k+i)+j)+1]=dnward_check_fft[2*(chld_cnt*(n3_*i+j)+k)+1];
        }

        // Compute FFT.
        for(int i=0;i<dof;i++)
          FFTW_t<Real_t>::fft_execute_dft_c2r(vlist_ifftplan, (typename FFTW_t<Real_t>::cplx*)&buffer          [i*2*n3_*ker_dim1*chld_cnt],
                                                                                     (Real_t*)&dnward_check_fft[i*  n3 *ker_dim1*chld_cnt]);
        //Compute flops.
        #ifndef FFTW3_MKL
        double add, mul, fma;
        FFTW_t<Real_t>::fftw_flops(vlist_ifftplan, &add, &mul, &fma);
        #ifndef __INTEL_OFFLOAD0
        Profile::Add_FLOP((long long)(add+mul+2*fma));
        #endif
        #endif

        // Rearrange downward check data.
        for(size_t k=0;k<n;k++){
          size_t idx=map[k];
          for(int j1=0;j1<dof;j1++)
          for(int j0=0;j0<(int)chld_cnt;j0++)
          for(int i=0;i<ker_dim1;i++)
            buffer[ker_dim1*(n*(dof*j0+j1)+k)+i]=dnward_check_fft[idx+(j1+(i+j0*ker_dim1)*dof)*n3];
        }

        // Compute check to equiv.
        for(size_t j=0;j<chld_cnt;j++){
          Matrix<Real_t> d_check(dof,M.Dim(0),&buffer[n*ker_dim1*dof*j],false);
          Matrix<Real_t> d_equiv(dof,M.Dim(1),&output_data[0] + ifft_vec[node_idx] + M.Dim(1)*dof*j,false);
          Matrix<Real_t>::DGEMM(d_equiv,d_check,M,1.0);
        }
      }
    }
  }
}

template<class Real_t>
inline void matmult_8x8x2(Real_t*& M_, Real_t*& IN0, Real_t*& IN1, Real_t*& OUT0, Real_t*& OUT1){
  // Generic code.
  Real_t out_reg000, out_reg001, out_reg010, out_reg011;
  Real_t out_reg100, out_reg101, out_reg110, out_reg111;
  Real_t  in_reg000,  in_reg001,  in_reg010,  in_reg011;
  Real_t  in_reg100,  in_reg101,  in_reg110,  in_reg111;
  Real_t   m_reg000,   m_reg001,   m_reg010,   m_reg011;
  Real_t   m_reg100,   m_reg101,   m_reg110,   m_reg111;
  //#pragma unroll
  for(int i1=0;i1<8;i1+=2){
    Real_t* IN0_=IN0;
    Real_t* IN1_=IN1;

    out_reg000=OUT0[ 0]; out_reg001=OUT0[ 1];
    out_reg010=OUT0[ 2]; out_reg011=OUT0[ 3];
    out_reg100=OUT1[ 0]; out_reg101=OUT1[ 1];
    out_reg110=OUT1[ 2]; out_reg111=OUT1[ 3];
    //#pragma unroll
    for(int i2=0;i2<8;i2+=2){
      m_reg000=M_[ 0]; m_reg001=M_[ 1];
      m_reg010=M_[ 2]; m_reg011=M_[ 3];
      m_reg100=M_[16]; m_reg101=M_[17];
      m_reg110=M_[18]; m_reg111=M_[19];

      in_reg000=IN0_[0]; in_reg001=IN0_[1];
      in_reg010=IN0_[2]; in_reg011=IN0_[3];
      in_reg100=IN1_[0]; in_reg101=IN1_[1];
      in_reg110=IN1_[2]; in_reg111=IN1_[3];

      out_reg000 += m_reg000*in_reg000 - m_reg001*in_reg001;
      out_reg001 += m_reg000*in_reg001 + m_reg001*in_reg000;
      out_reg010 += m_reg010*in_reg000 - m_reg011*in_reg001;
      out_reg011 += m_reg010*in_reg001 + m_reg011*in_reg000;

      out_reg000 += m_reg100*in_reg010 - m_reg101*in_reg011;
      out_reg001 += m_reg100*in_reg011 + m_reg101*in_reg010;
      out_reg010 += m_reg110*in_reg010 - m_reg111*in_reg011;
      out_reg011 += m_reg110*in_reg011 + m_reg111*in_reg010;

      out_reg100 += m_reg000*in_reg100 - m_reg001*in_reg101;
      out_reg101 += m_reg000*in_reg101 + m_reg001*in_reg100;
      out_reg110 += m_reg010*in_reg100 - m_reg011*in_reg101;
      out_reg111 += m_reg010*in_reg101 + m_reg011*in_reg100;

      out_reg100 += m_reg100*in_reg110 - m_reg101*in_reg111;
      out_reg101 += m_reg100*in_reg111 + m_reg101*in_reg110;
      out_reg110 += m_reg110*in_reg110 - m_reg111*in_reg111;
      out_reg111 += m_reg110*in_reg111 + m_reg111*in_reg110;

      M_+=32; // Jump to (column+2).
      IN0_+=4;
      IN1_+=4;
    }
    OUT0[ 0]=out_reg000; OUT0[ 1]=out_reg001;
    OUT0[ 2]=out_reg010; OUT0[ 3]=out_reg011;
    OUT1[ 0]=out_reg100; OUT1[ 1]=out_reg101;
    OUT1[ 2]=out_reg110; OUT1[ 3]=out_reg111;
    M_+=4-64*2; // Jump back to first column (row+2).
    OUT0+=4;
    OUT1+=4;
  }
}

#if defined(__AVX__) || defined(__SSE3__)
template<>
inline void matmult_8x8x2<double>(double*& M_, double*& IN0, double*& IN1, double*& OUT0, double*& OUT1){
#ifdef __AVX__ //AVX code.
  __m256d out00,out01,out10,out11;
  __m256d out20,out21,out30,out31;
  double* in0__ = IN0;
  double* in1__ = IN1;

  out00 = _mm256_load_pd(OUT0);
  out01 = _mm256_load_pd(OUT1);
  out10 = _mm256_load_pd(OUT0+4);
  out11 = _mm256_load_pd(OUT1+4);
  out20 = _mm256_load_pd(OUT0+8);
  out21 = _mm256_load_pd(OUT1+8);
  out30 = _mm256_load_pd(OUT0+12);
  out31 = _mm256_load_pd(OUT1+12);
  for(int i2=0;i2<8;i2+=2){
    __m256d m00;
    __m256d ot00;
    __m256d mt0,mtt0;
    __m256d in00,in00_r,in01,in01_r;
    in00 = _mm256_broadcast_pd((const __m128d*)in0__);
    in00_r = _mm256_permute_pd(in00,5);
    in01 = _mm256_broadcast_pd((const __m128d*)in1__);
    in01_r = _mm256_permute_pd(in01,5);

    m00 = _mm256_load_pd(M_);

    mt0 = _mm256_unpacklo_pd(m00,m00);
    ot00 = _mm256_mul_pd(mt0,in00);
    mtt0 = _mm256_unpackhi_pd(m00,m00);
    out00 = _mm256_add_pd(out00,_mm256_addsub_pd(ot00,_mm256_mul_pd(mtt0,in00_r)));

    ot00 = _mm256_mul_pd(mt0,in01);
    out01 = _mm256_add_pd(out01,_mm256_addsub_pd(ot00,_mm256_mul_pd(mtt0,in01_r)));

    m00 = _mm256_load_pd(M_+4);

    mt0 = _mm256_unpacklo_pd(m00,m00);
    ot00 = _mm256_mul_pd(mt0,in00);
    mtt0 = _mm256_unpackhi_pd(m00,m00);
    out10 = _mm256_add_pd(out10,_mm256_addsub_pd(ot00,_mm256_mul_pd(mtt0,in00_r)));

    ot00 = _mm256_mul_pd(mt0,in01);
    out11 = _mm256_add_pd(out11,_mm256_addsub_pd(ot00,_mm256_mul_pd(mtt0,in01_r)));

    m00 = _mm256_load_pd(M_+8);

    mt0 = _mm256_unpacklo_pd(m00,m00);
    ot00 = _mm256_mul_pd(mt0,in00);
    mtt0 = _mm256_unpackhi_pd(m00,m00);
    out20 = _mm256_add_pd(out20,_mm256_addsub_pd(ot00,_mm256_mul_pd(mtt0,in00_r)));

    ot00 = _mm256_mul_pd(mt0,in01);
    out21 = _mm256_add_pd(out21,_mm256_addsub_pd(ot00,_mm256_mul_pd(mtt0,in01_r)));

    m00 = _mm256_load_pd(M_+12);

    mt0 = _mm256_unpacklo_pd(m00,m00);
    ot00 = _mm256_mul_pd(mt0,in00);
    mtt0 = _mm256_unpackhi_pd(m00,m00);
    out30 = _mm256_add_pd(out30,_mm256_addsub_pd(ot00,_mm256_mul_pd(mtt0,in00_r)));

    ot00 = _mm256_mul_pd(mt0,in01);
    out31 = _mm256_add_pd(out31,_mm256_addsub_pd(ot00,_mm256_mul_pd(mtt0,in01_r)));


    in00 = _mm256_broadcast_pd((const __m128d*) (in0__+2));
    in00_r = _mm256_permute_pd(in00,5);
    in01 = _mm256_broadcast_pd((const __m128d*) (in1__+2));
    in01_r = _mm256_permute_pd(in01,5);

    m00 = _mm256_load_pd(M_+16);

    mt0 = _mm256_unpacklo_pd(m00,m00);
    ot00 = _mm256_mul_pd(mt0,in00);
    mtt0 = _mm256_unpackhi_pd(m00,m00);
    out00 = _mm256_add_pd(out00,_mm256_addsub_pd(ot00,_mm256_mul_pd(mtt0,in00_r)));

    ot00 = _mm256_mul_pd(mt0,in01);
    out01 = _mm256_add_pd(out01,_mm256_addsub_pd(ot00,_mm256_mul_pd(mtt0,in01_r)));

    m00 = _mm256_load_pd(M_+20);

    mt0 = _mm256_unpacklo_pd(m00,m00);
    ot00 = _mm256_mul_pd(mt0,in00);
    mtt0 = _mm256_unpackhi_pd(m00,m00);
    out10 = _mm256_add_pd(out10,_mm256_addsub_pd(ot00,_mm256_mul_pd(mtt0,in00_r)));

    ot00 = _mm256_mul_pd(mt0,in01);
    out11 = _mm256_add_pd(out11,_mm256_addsub_pd(ot00,_mm256_mul_pd(mtt0,in01_r)));

    m00 = _mm256_load_pd(M_+24);

    mt0 = _mm256_unpacklo_pd(m00,m00);
    ot00 = _mm256_mul_pd(mt0,in00);
    mtt0 = _mm256_unpackhi_pd(m00,m00);
    out20 = _mm256_add_pd(out20,_mm256_addsub_pd(ot00,_mm256_mul_pd(mtt0,in00_r)));

    ot00 = _mm256_mul_pd(mt0,in01);
    out21 = _mm256_add_pd(out21,_mm256_addsub_pd(ot00,_mm256_mul_pd(mtt0,in01_r)));

    m00 = _mm256_load_pd(M_+28);

    mt0 = _mm256_unpacklo_pd(m00,m00);
    ot00 = _mm256_mul_pd(mt0,in00);
    mtt0 = _mm256_unpackhi_pd(m00,m00);
    out30 = _mm256_add_pd(out30,_mm256_addsub_pd(ot00,_mm256_mul_pd(mtt0,in00_r)));

    ot00 = _mm256_mul_pd(mt0,in01);
    out31 = _mm256_add_pd(out31,_mm256_addsub_pd(ot00,_mm256_mul_pd(mtt0,in01_r)));

    M_ += 32;
    in0__ += 4;
    in1__ += 4;
  }
  _mm256_store_pd(OUT0,out00);
  _mm256_store_pd(OUT1,out01);
  _mm256_store_pd(OUT0+4,out10);
  _mm256_store_pd(OUT1+4,out11);
  _mm256_store_pd(OUT0+8,out20);
  _mm256_store_pd(OUT1+8,out21);
  _mm256_store_pd(OUT0+12,out30);
  _mm256_store_pd(OUT1+12,out31);
#elif defined __SSE3__ // SSE code.
  __m128d out00, out01, out10, out11;
  __m128d in00, in01, in10, in11;
  __m128d m00, m01, m10, m11;
  //#pragma unroll
  for(int i1=0;i1<8;i1+=2){
    double* IN0_=IN0;
    double* IN1_=IN1;

    out00 =_mm_load_pd (OUT0  );
    out10 =_mm_load_pd (OUT0+2);
    out01 =_mm_load_pd (OUT1  );
    out11 =_mm_load_pd (OUT1+2);
    //#pragma unroll
    for(int i2=0;i2<8;i2+=2){
      m00 =_mm_load1_pd (M_   );
      m10 =_mm_load1_pd (M_+ 2);
      m01 =_mm_load1_pd (M_+16);
      m11 =_mm_load1_pd (M_+18);

      in00 =_mm_load_pd (IN0_  );
      in10 =_mm_load_pd (IN0_+2);
      in01 =_mm_load_pd (IN1_  );
      in11 =_mm_load_pd (IN1_+2);

      out00 = _mm_add_pd   (out00, _mm_mul_pd(m00 , in00 ));
      out00 = _mm_add_pd   (out00, _mm_mul_pd(m01 , in10 ));
      out01 = _mm_add_pd   (out01, _mm_mul_pd(m00 , in01 ));
      out01 = _mm_add_pd   (out01, _mm_mul_pd(m01 , in11 ));
      out10 = _mm_add_pd   (out10, _mm_mul_pd(m10 , in00 ));
      out10 = _mm_add_pd   (out10, _mm_mul_pd(m11 , in10 ));
      out11 = _mm_add_pd   (out11, _mm_mul_pd(m10 , in01 ));
      out11 = _mm_add_pd   (out11, _mm_mul_pd(m11 , in11 ));


      m00 =_mm_load1_pd (M_+   1);
      m10 =_mm_load1_pd (M_+ 2+1);
      m01 =_mm_load1_pd (M_+16+1);
      m11 =_mm_load1_pd (M_+18+1);
      in00 =_mm_shuffle_pd (in00,in00,_MM_SHUFFLE2(0,1));
      in01 =_mm_shuffle_pd (in01,in01,_MM_SHUFFLE2(0,1));
      in10 =_mm_shuffle_pd (in10,in10,_MM_SHUFFLE2(0,1));
      in11 =_mm_shuffle_pd (in11,in11,_MM_SHUFFLE2(0,1));
      out00 = _mm_addsub_pd(out00, _mm_mul_pd(m00, in00));
      out00 = _mm_addsub_pd(out00, _mm_mul_pd(m01, in10));
      out01 = _mm_addsub_pd(out01, _mm_mul_pd(m00, in01));
      out01 = _mm_addsub_pd(out01, _mm_mul_pd(m01, in11));
      out10 = _mm_addsub_pd(out10, _mm_mul_pd(m10, in00));
      out10 = _mm_addsub_pd(out10, _mm_mul_pd(m11, in10));
      out11 = _mm_addsub_pd(out11, _mm_mul_pd(m10, in01));
      out11 = _mm_addsub_pd(out11, _mm_mul_pd(m11, in11));

      M_+=32; // Jump to (column+2).
      IN0_+=4;
      IN1_+=4;
    }
    _mm_store_pd (OUT0  ,out00);
    _mm_store_pd (OUT0+2,out10);
    _mm_store_pd (OUT1  ,out01);
    _mm_store_pd (OUT1+2,out11);
    M_+=4-64*2; // Jump back to first column (row+2).
    OUT0+=4;
    OUT1+=4;
  }
#endif
}
#endif

#if defined(__SSE3__)
template<>
inline void matmult_8x8x2<float>(float*& M_, float*& IN0, float*& IN1, float*& OUT0, float*& OUT1){
#if defined __SSE3__ // SSE code.
  __m128 out00,out01,out10,out11;
  __m128 out20,out21,out30,out31;
  float* in0__ = IN0;
  float* in1__ = IN1;

  out00 = _mm_load_ps(OUT0);
  out01 = _mm_load_ps(OUT1);
  out10 = _mm_load_ps(OUT0+4);
  out11 = _mm_load_ps(OUT1+4);
  out20 = _mm_load_ps(OUT0+8);
  out21 = _mm_load_ps(OUT1+8);
  out30 = _mm_load_ps(OUT0+12);
  out31 = _mm_load_ps(OUT1+12);
  for(int i2=0;i2<8;i2+=2){
    __m128 m00;
    __m128 ot00;
    __m128 mt0,mtt0;
    __m128 in00,in00_r,in01,in01_r;



    in00 = _mm_castpd_ps(_mm_load_pd1((const double*)in0__));
    in00_r = _mm_shuffle_ps(in00,in00,_MM_SHUFFLE(2,3,0,1));
    in01 = _mm_castpd_ps(_mm_load_pd1((const double*)in1__));
    in01_r = _mm_shuffle_ps(in01,in01,_MM_SHUFFLE(2,3,0,1));

    m00 = _mm_load_ps(M_);

    mt0  = _mm_shuffle_ps(m00,m00,_MM_SHUFFLE(2,2,0,0));
    out00= _mm_add_ps   (out00,_mm_mul_ps( mt0,in00  ));
    mtt0 = _mm_shuffle_ps(m00,m00,_MM_SHUFFLE(3,3,1,1));
    out00= _mm_addsub_ps(out00,_mm_mul_ps(mtt0,in00_r));

    out01 = _mm_add_ps   (out01,_mm_mul_ps( mt0,in01  ));
    out01 = _mm_addsub_ps(out01,_mm_mul_ps(mtt0,in01_r));

    m00 = _mm_load_ps(M_+4);

    mt0  = _mm_shuffle_ps(m00,m00,_MM_SHUFFLE(2,2,0,0));
    out10= _mm_add_ps   (out10,_mm_mul_ps( mt0,in00  ));
    mtt0 = _mm_shuffle_ps(m00,m00,_MM_SHUFFLE(3,3,1,1));
    out10= _mm_addsub_ps(out10,_mm_mul_ps(mtt0,in00_r));

    out11 = _mm_add_ps   (out11,_mm_mul_ps( mt0,in01  ));
    out11 = _mm_addsub_ps(out11,_mm_mul_ps(mtt0,in01_r));

    m00 = _mm_load_ps(M_+8);

    mt0  = _mm_shuffle_ps(m00,m00,_MM_SHUFFLE(2,2,0,0));
    out20= _mm_add_ps   (out20,_mm_mul_ps( mt0,in00  ));
    mtt0 = _mm_shuffle_ps(m00,m00,_MM_SHUFFLE(3,3,1,1));
    out20= _mm_addsub_ps(out20,_mm_mul_ps(mtt0,in00_r));

    out21 = _mm_add_ps   (out21,_mm_mul_ps( mt0,in01  ));
    out21 = _mm_addsub_ps(out21,_mm_mul_ps(mtt0,in01_r));

    m00 = _mm_load_ps(M_+12);

    mt0  = _mm_shuffle_ps(m00,m00,_MM_SHUFFLE(2,2,0,0));
    out30= _mm_add_ps   (out30,_mm_mul_ps( mt0,  in00));
    mtt0 = _mm_shuffle_ps(m00,m00,_MM_SHUFFLE(3,3,1,1));
    out30= _mm_addsub_ps(out30,_mm_mul_ps(mtt0,in00_r));

    out31 = _mm_add_ps   (out31,_mm_mul_ps( mt0,in01  ));
    out31 = _mm_addsub_ps(out31,_mm_mul_ps(mtt0,in01_r));



    in00 = _mm_castpd_ps(_mm_load_pd1((const double*) (in0__+2)));
    in00_r = _mm_shuffle_ps(in00,in00,_MM_SHUFFLE(2,3,0,1));
    in01 = _mm_castpd_ps(_mm_load_pd1((const double*) (in1__+2)));
    in01_r = _mm_shuffle_ps(in01,in01,_MM_SHUFFLE(2,3,0,1));

    m00 = _mm_load_ps(M_+16);

    mt0  = _mm_shuffle_ps(m00,m00,_MM_SHUFFLE(2,2,0,0));
    out00= _mm_add_ps   (out00,_mm_mul_ps( mt0,in00  ));
    mtt0 = _mm_shuffle_ps(m00,m00,_MM_SHUFFLE(3,3,1,1));
    out00= _mm_addsub_ps(out00,_mm_mul_ps(mtt0,in00_r));

    out01 = _mm_add_ps   (out01,_mm_mul_ps( mt0,in01  ));
    out01 = _mm_addsub_ps(out01,_mm_mul_ps(mtt0,in01_r));

    m00 = _mm_load_ps(M_+20);

    mt0  = _mm_shuffle_ps(m00,m00,_MM_SHUFFLE(2,2,0,0));
    out10= _mm_add_ps   (out10,_mm_mul_ps( mt0,in00  ));
    mtt0 = _mm_shuffle_ps(m00,m00,_MM_SHUFFLE(3,3,1,1));
    out10= _mm_addsub_ps(out10,_mm_mul_ps(mtt0,in00_r));

    out11 = _mm_add_ps   (out11,_mm_mul_ps( mt0,in01 ));
    out11 = _mm_addsub_ps(out11,_mm_mul_ps(mtt0,in01_r));

    m00 = _mm_load_ps(M_+24);

    mt0  = _mm_shuffle_ps(m00,m00,_MM_SHUFFLE(2,2,0,0));
    out20= _mm_add_ps   (out20,_mm_mul_ps( mt0,in00  ));
    mtt0 = _mm_shuffle_ps(m00,m00,_MM_SHUFFLE(3,3,1,1));
    out20= _mm_addsub_ps(out20,_mm_mul_ps(mtt0,in00_r));

    out21 = _mm_add_ps   (out21,_mm_mul_ps( mt0,in01  ));
    out21 = _mm_addsub_ps(out21,_mm_mul_ps(mtt0,in01_r));

    m00 = _mm_load_ps(M_+28);

    mt0  = _mm_shuffle_ps(m00,m00,_MM_SHUFFLE(2,2,0,0));
    out30= _mm_add_ps   (out30,_mm_mul_ps( mt0,in00  ));
    mtt0 = _mm_shuffle_ps(m00,m00,_MM_SHUFFLE(3,3,1,1));
    out30= _mm_addsub_ps(out30,_mm_mul_ps(mtt0,in00_r));

    out31 = _mm_add_ps   (out31,_mm_mul_ps( mt0,in01  ));
    out31 = _mm_addsub_ps(out31,_mm_mul_ps(mtt0,in01_r));

    M_ += 32;
    in0__ += 4;
    in1__ += 4;
  }
  _mm_store_ps(OUT0,out00);
  _mm_store_ps(OUT1,out01);
  _mm_store_ps(OUT0+4,out10);
  _mm_store_ps(OUT1+4,out11);
  _mm_store_ps(OUT0+8,out20);
  _mm_store_ps(OUT1+8,out21);
  _mm_store_ps(OUT0+12,out30);
  _mm_store_ps(OUT1+12,out31);
#endif
}
#endif

template <class Real_t>
void VListHadamard(size_t dof, size_t M_dim, size_t ker_dim0, size_t ker_dim1, Vector<size_t>& interac_dsp,
    Vector<size_t>& interac_vec, Vector<Real_t*>& precomp_mat, Vector<Real_t>& fft_in, Vector<Real_t>& fft_out){

  size_t chld_cnt=1UL<<COORD_DIM;
  size_t fftsize_in =M_dim*ker_dim0*chld_cnt*2;
  size_t fftsize_out=M_dim*ker_dim1*chld_cnt*2;
  Real_t* zero_vec0=mem::aligned_new<Real_t>(fftsize_in );
  Real_t* zero_vec1=mem::aligned_new<Real_t>(fftsize_out);
  size_t n_out=fft_out.Dim()/fftsize_out;

  // Set buff_out to zero.
  #pragma omp parallel for
  for(size_t k=0;k<n_out;k++){
    Vector<Real_t> dnward_check_fft(fftsize_out, &fft_out[k*fftsize_out], false);
    dnward_check_fft.SetZero();
  }

  // Build list of interaction pairs (in, out vectors).
  size_t mat_cnt=precomp_mat.Dim();
  size_t blk1_cnt=interac_dsp.Dim()/mat_cnt;
  const size_t V_BLK_SIZE=V_BLK_CACHE*64/sizeof(Real_t);
  Real_t** IN_ =mem::aligned_new<Real_t*>(2*V_BLK_SIZE*blk1_cnt*mat_cnt);
  Real_t** OUT_=mem::aligned_new<Real_t*>(2*V_BLK_SIZE*blk1_cnt*mat_cnt);
  #pragma omp parallel for
  for(size_t interac_blk1=0; interac_blk1<blk1_cnt*mat_cnt; interac_blk1++){
    size_t interac_dsp0 = (interac_blk1==0?0:interac_dsp[interac_blk1-1]);
    size_t interac_dsp1 =                    interac_dsp[interac_blk1  ] ;
    size_t interac_cnt  = interac_dsp1-interac_dsp0;
    for(size_t j=0;j<interac_cnt;j++){
      IN_ [2*V_BLK_SIZE*interac_blk1 +j]=&fft_in [interac_vec[(interac_dsp0+j)*2+0]];
      OUT_[2*V_BLK_SIZE*interac_blk1 +j]=&fft_out[interac_vec[(interac_dsp0+j)*2+1]];
    }
    IN_ [2*V_BLK_SIZE*interac_blk1 +interac_cnt]=zero_vec0;
    OUT_[2*V_BLK_SIZE*interac_blk1 +interac_cnt]=zero_vec1;
  }

  int omp_p=omp_get_max_threads();
  #pragma omp parallel for
  for(int pid=0; pid<omp_p; pid++){
    size_t a=( pid   *M_dim)/omp_p;
    size_t b=((pid+1)*M_dim)/omp_p;

    for(int in_dim=0;in_dim<ker_dim0;in_dim++)
    for(int ot_dim=0;ot_dim<ker_dim1;ot_dim++)
    for(size_t     blk1=0;     blk1<blk1_cnt;    blk1++)
    for(size_t        k=a;        k<       b;       k++)
    for(size_t mat_indx=0; mat_indx< mat_cnt;mat_indx++){
      size_t interac_blk1 = blk1*mat_cnt+mat_indx;
      size_t interac_dsp0 = (interac_blk1==0?0:interac_dsp[interac_blk1-1]);
      size_t interac_dsp1 =                    interac_dsp[interac_blk1  ] ;
      size_t interac_cnt  = interac_dsp1-interac_dsp0;

      Real_t** IN = IN_ + 2*V_BLK_SIZE*interac_blk1;
      Real_t** OUT= OUT_+ 2*V_BLK_SIZE*interac_blk1;

      Real_t* M = precomp_mat[mat_indx] + k*chld_cnt*chld_cnt*2 + (ot_dim+in_dim*ker_dim1)*M_dim*128;
      {
        for(size_t j=0;j<interac_cnt;j+=2){
          Real_t* M_   = M;
          Real_t* IN0  = IN [j+0] + (in_dim*M_dim+k)*chld_cnt*2;
          Real_t* IN1  = IN [j+1] + (in_dim*M_dim+k)*chld_cnt*2;
          Real_t* OUT0 = OUT[j+0] + (ot_dim*M_dim+k)*chld_cnt*2;
          Real_t* OUT1 = OUT[j+1] + (ot_dim*M_dim+k)*chld_cnt*2;

#ifdef __SSE__
          if (j+2 < interac_cnt) { // Prefetch
            _mm_prefetch(((char *)(IN[j+2] + (in_dim*M_dim+k)*chld_cnt*2)), _MM_HINT_T0);
            _mm_prefetch(((char *)(IN[j+2] + (in_dim*M_dim+k)*chld_cnt*2) + 64), _MM_HINT_T0);
            _mm_prefetch(((char *)(IN[j+3] + (in_dim*M_dim+k)*chld_cnt*2)), _MM_HINT_T0);
            _mm_prefetch(((char *)(IN[j+3] + (in_dim*M_dim+k)*chld_cnt*2) + 64), _MM_HINT_T0);

            _mm_prefetch(((char *)(OUT[j+2] + (ot_dim*M_dim+k)*chld_cnt*2)), _MM_HINT_T0);
            _mm_prefetch(((char *)(OUT[j+2] + (ot_dim*M_dim+k)*chld_cnt*2) + 64), _MM_HINT_T0);
            _mm_prefetch(((char *)(OUT[j+3] + (ot_dim*M_dim+k)*chld_cnt*2)), _MM_HINT_T0);
            _mm_prefetch(((char *)(OUT[j+3] + (ot_dim*M_dim+k)*chld_cnt*2) + 64), _MM_HINT_T0);
          }
#endif

          matmult_8x8x2(M_, IN0, IN1, OUT0, OUT1);
        }
      }
    }
  }

  // Compute flops.
  {
    Profile::Add_FLOP(8*8*8*(interac_vec.Dim()/2)*M_dim*ker_dim0*ker_dim1*dof);
  }

  // Free memory
  mem::aligned_delete<Real_t*>(IN_ );
  mem::aligned_delete<Real_t*>(OUT_);
  mem::aligned_delete<Real_t>(zero_vec0);
  mem::aligned_delete<Real_t>(zero_vec1);
}

template <class FMMNode>
void FMM_Pts<FMMNode>::V_ListSetup(SetupData<Real_t>&  setup_data, std::vector<Matrix<Real_t> >& buff, std::vector<Vector<FMMNode_t*> >& n_list, int level, bool device){
  if(this->MultipoleOrder()==0) return;
  if(level==0) return;
  { // Set setup_data
    setup_data.level=level;
    setup_data.kernel=aux_kernel;
    setup_data.interac_type.resize(1);
    setup_data.interac_type[0]=V1_Type;

    setup_data. input_data=&buff[0];
    setup_data.output_data=&buff[1];
    Vector<FMMNode_t*>& nodes_in =n_list[2];
    Vector<FMMNode_t*>& nodes_out=n_list[3];

    setup_data.nodes_in .clear();
    setup_data.nodes_out.clear();
    for(size_t i=0;i<nodes_in .Dim();i++) if(nodes_in [i]->Depth()==level-1 || level==-1) setup_data.nodes_in .push_back(nodes_in [i]);
    for(size_t i=0;i<nodes_out.Dim();i++) if(nodes_out[i]->Depth()==level-1 || level==-1) setup_data.nodes_out.push_back(nodes_out[i]);
  }
  std::vector<void*>& nodes_in =setup_data.nodes_in ;
  std::vector<void*>& nodes_out=setup_data.nodes_out;
  std::vector<Vector<Real_t>*>&  input_vector=setup_data. input_vector;  input_vector.clear();
  std::vector<Vector<Real_t>*>& output_vector=setup_data.output_vector; output_vector.clear();
  for(size_t i=0;i<nodes_in .size();i++)  input_vector.push_back(&((FMMData*)((FMMNode*)((FMMNode*)nodes_in [i])->Child(0))->FMMData())->upward_equiv);
  for(size_t i=0;i<nodes_out.size();i++) output_vector.push_back(&((FMMData*)((FMMNode*)((FMMNode*)nodes_out[i])->Child(0))->FMMData())->dnward_equiv);

  /////////////////////////////////////////////////////////////////////////////

  size_t n_in =nodes_in .size();
  size_t n_out=nodes_out.size();

  // Setup precomputed data.
  SetupPrecomp(setup_data,device);

  // Build interac_data
  Profile::Tic("Interac-Data",&this->comm,true,25);
  Matrix<char>& interac_data=setup_data.interac_data;
  if(n_out>0 && n_in >0){ // Build precomp_data, interac_data

    size_t precomp_offset=0;
    Mat_Type& interac_type=setup_data.interac_type[0];
    size_t mat_cnt=this->interac_list.ListCount(interac_type);
    Matrix<size_t> precomp_data_offset;
    std::vector<size_t> interac_mat;
    { // Load precomp_data for interac_type.
      Matrix<char>& precomp_data=*setup_data.precomp_data;
      char* indx_ptr=precomp_data[0]+precomp_offset;
      size_t total_size=((size_t*)indx_ptr)[0]; indx_ptr+=sizeof(size_t);
      size_t mat_cnt_  =((size_t*)indx_ptr)[0]; indx_ptr+=sizeof(size_t);
      size_t max_depth =((size_t*)indx_ptr)[0]; indx_ptr+=sizeof(size_t);
      precomp_data_offset.ReInit(mat_cnt_,1+(2+2)*max_depth, (size_t*)indx_ptr, false);
      precomp_offset+=total_size;
      for(size_t mat_id=0;mat_id<mat_cnt;mat_id++){
        Matrix<Real_t>& M0 = this->mat->Mat(level, interac_type, mat_id);
        assert(M0.Dim(0)>0 && M0.Dim(1)>0); UNUSED(M0);
        interac_mat.push_back(precomp_data_offset[mat_id][0]);
      }
    }

    size_t dof;
    size_t m=MultipoleOrder();
    size_t ker_dim0=setup_data.kernel->ker_dim[0];
    size_t ker_dim1=setup_data.kernel->ker_dim[1];
    size_t fftsize;
    {
      size_t n1=m*2;
      size_t n2=n1*n1;
      size_t n3_=n2*(n1/2+1);
      size_t chld_cnt=1UL<<COORD_DIM;
      fftsize=2*n3_*chld_cnt;
      dof=1;
    }

    int omp_p=omp_get_max_threads();
    size_t buff_size=DEVICE_BUFFER_SIZE*1024l*1024l;
    size_t n_blk0=2*fftsize*dof*(ker_dim0*n_in +ker_dim1*n_out)*sizeof(Real_t)/buff_size;
    if(n_blk0==0) n_blk0=1;

    std::vector<std::vector<size_t> >  fft_vec(n_blk0);
    std::vector<std::vector<size_t> > ifft_vec(n_blk0);
    std::vector<std::vector<size_t> > interac_vec(n_blk0);
    std::vector<std::vector<size_t> > interac_dsp(n_blk0);
    {
      Matrix<Real_t>&  input_data=*setup_data. input_data;
      Matrix<Real_t>& output_data=*setup_data.output_data;
      std::vector<std::vector<FMMNode*> > nodes_blk_in (n_blk0);
      std::vector<std::vector<FMMNode*> > nodes_blk_out(n_blk0);

      for(size_t i=0;i<n_in;i++) ((FMMNode*)nodes_in[i])->node_id=i;
      for(size_t blk0=0;blk0<n_blk0;blk0++){
        size_t blk0_start=(n_out* blk0   )/n_blk0;
        size_t blk0_end  =(n_out*(blk0+1))/n_blk0;

        std::vector<FMMNode*>& nodes_in_ =nodes_blk_in [blk0];
        std::vector<FMMNode*>& nodes_out_=nodes_blk_out[blk0];
        { // Build node list for blk0.
          std::set<void*> nodes_in;
          for(size_t i=blk0_start;i<blk0_end;i++){
            nodes_out_.push_back((FMMNode*)nodes_out[i]);
            std::vector<FMMNode*>& lst=((FMMNode*)nodes_out[i])->interac_list[interac_type];
            for(size_t k=0;k<mat_cnt;k++) if(lst[k]!=NULL) nodes_in.insert(lst[k]);
          }
          for(std::set<void*>::iterator node=nodes_in.begin(); node != nodes_in.end(); node++){
            nodes_in_.push_back((FMMNode*)*node);
          }

          size_t  input_dim=nodes_in_ .size()*ker_dim0*dof*fftsize;
          size_t output_dim=nodes_out_.size()*ker_dim1*dof*fftsize;
          size_t buffer_dim=(ker_dim0+ker_dim1)*dof*fftsize*omp_p;
          if(buff_size<(input_dim + output_dim + buffer_dim)*sizeof(Real_t))
            buff_size=(input_dim + output_dim + buffer_dim)*sizeof(Real_t);
        }

        { // Set fft vectors.
          for(size_t i=0;i<nodes_in_ .size();i++) fft_vec[blk0].push_back((size_t)(& input_vector[nodes_in_[i]->node_id][0][0]- input_data[0]));
          for(size_t i=0;i<nodes_out_.size();i++)ifft_vec[blk0].push_back((size_t)(&output_vector[blk0_start   +     i ][0][0]-output_data[0]));
        }
      }

      for(size_t blk0=0;blk0<n_blk0;blk0++){ // Hadamard interactions.
        std::vector<FMMNode*>& nodes_in_ =nodes_blk_in [blk0];
        std::vector<FMMNode*>& nodes_out_=nodes_blk_out[blk0];
        for(size_t i=0;i<nodes_in_.size();i++) nodes_in_[i]->node_id=i;
        { // Next blocking level.
          size_t n_blk1=nodes_out_.size()*(2)*sizeof(Real_t)/(64*V_BLK_CACHE);
          if(n_blk1==0) n_blk1=1;

          size_t interac_dsp_=0;
          for(size_t blk1=0;blk1<n_blk1;blk1++){
            size_t blk1_start=(nodes_out_.size()* blk1   )/n_blk1;
            size_t blk1_end  =(nodes_out_.size()*(blk1+1))/n_blk1;
            for(size_t k=0;k<mat_cnt;k++){
              for(size_t i=blk1_start;i<blk1_end;i++){
                std::vector<FMMNode*>& lst=((FMMNode*)nodes_out_[i])->interac_list[interac_type];
                if(lst[k]!=NULL){
                  interac_vec[blk0].push_back(lst[k]->node_id*fftsize*ker_dim0*dof);
                  interac_vec[blk0].push_back(    i          *fftsize*ker_dim1*dof);
                  interac_dsp_++;
                }
              }
              interac_dsp[blk0].push_back(interac_dsp_);
            }
          }
        }
      }
    }

    { // Set interac_data.
      size_t data_size=sizeof(size_t)*6; // buff_size, m, dof, ker_dim0, ker_dim1, n_blk0
      for(size_t blk0=0;blk0<n_blk0;blk0++){
        data_size+=sizeof(size_t)+    fft_vec[blk0].size()*sizeof(size_t);
        data_size+=sizeof(size_t)+   ifft_vec[blk0].size()*sizeof(size_t);
        data_size+=sizeof(size_t)+interac_vec[blk0].size()*sizeof(size_t);
        data_size+=sizeof(size_t)+interac_dsp[blk0].size()*sizeof(size_t);
      }
      data_size+=sizeof(size_t)+interac_mat.size()*sizeof(size_t);
      if(data_size>interac_data.Dim(0)*interac_data.Dim(1))
        interac_data.Resize(1,data_size);
      char* data_ptr=&interac_data[0][0];

      ((size_t*)data_ptr)[0]=buff_size; data_ptr+=sizeof(size_t);
      ((size_t*)data_ptr)[0]=        m; data_ptr+=sizeof(size_t);
      ((size_t*)data_ptr)[0]=      dof; data_ptr+=sizeof(size_t);
      ((size_t*)data_ptr)[0]= ker_dim0; data_ptr+=sizeof(size_t);
      ((size_t*)data_ptr)[0]= ker_dim1; data_ptr+=sizeof(size_t);
      ((size_t*)data_ptr)[0]=   n_blk0; data_ptr+=sizeof(size_t);

      ((size_t*)data_ptr)[0]= interac_mat.size(); data_ptr+=sizeof(size_t);
      mem::memcopy(data_ptr, &interac_mat[0], interac_mat.size()*sizeof(size_t));
      data_ptr+=interac_mat.size()*sizeof(size_t);

      for(size_t blk0=0;blk0<n_blk0;blk0++){
        ((size_t*)data_ptr)[0]= fft_vec[blk0].size(); data_ptr+=sizeof(size_t);
        mem::memcopy(data_ptr, & fft_vec[blk0][0],  fft_vec[blk0].size()*sizeof(size_t));
        data_ptr+= fft_vec[blk0].size()*sizeof(size_t);

        ((size_t*)data_ptr)[0]=ifft_vec[blk0].size(); data_ptr+=sizeof(size_t);
        mem::memcopy(data_ptr, &ifft_vec[blk0][0], ifft_vec[blk0].size()*sizeof(size_t));
        data_ptr+=ifft_vec[blk0].size()*sizeof(size_t);

        ((size_t*)data_ptr)[0]=interac_vec[blk0].size(); data_ptr+=sizeof(size_t);
        mem::memcopy(data_ptr, &interac_vec[blk0][0], interac_vec[blk0].size()*sizeof(size_t));
        data_ptr+=interac_vec[blk0].size()*sizeof(size_t);

        ((size_t*)data_ptr)[0]=interac_dsp[blk0].size(); data_ptr+=sizeof(size_t);
        mem::memcopy(data_ptr, &interac_dsp[blk0][0], interac_dsp[blk0].size()*sizeof(size_t));
        data_ptr+=interac_dsp[blk0].size()*sizeof(size_t);
      }
    }
  }
  Profile::Toc();

  Profile::Tic("Host2Device",&this->comm,false,25);
  if(device){ // Host2Device
    setup_data.interac_data. AllocDevice(true);
  }
  Profile::Toc();
}

template <class FMMNode>
void FMM_Pts<FMMNode>::V_List     (SetupData<Real_t>&  setup_data, bool device){
  assert(!device); //Can not run on accelerator yet.

  int np;
  MPI_Comm_size(comm,&np);
  if(setup_data.interac_data.Dim(0)==0 || setup_data.interac_data.Dim(1)==0){
    if(np>1) Profile::Tic("Host2Device",&this->comm,false,25);
    if(np>1) Profile::Toc();
    return;
  }

  Profile::Tic("Host2Device",&this->comm,false,25);
  int level=setup_data.level;
  size_t buff_size=*((size_t*)&setup_data.interac_data[0][0]);
  typename Matrix<Real_t>::Device         M_d;
  typename Vector<char>::Device          buff;
  typename Matrix<char>::Device  precomp_data;
  typename Matrix<char>::Device  interac_data;
  typename Matrix<Real_t>::Device  input_data;
  typename Matrix<Real_t>::Device output_data;
  Matrix<Real_t>& M = this->mat->Mat(level, DC2DE_Type, 0);

  if(device){
    if(this->dev_buffer.Dim()<buff_size) this->dev_buffer.Resize(buff_size);
    M_d         =                       M. AllocDevice(false);
    buff        =       this-> dev_buffer. AllocDevice(false);
    precomp_data= setup_data.precomp_data->AllocDevice(false);
    interac_data= setup_data.interac_data. AllocDevice(false);
    input_data  = setup_data.  input_data->AllocDevice(false);
    output_data = setup_data. output_data->AllocDevice(false);
  }else{
    if(this->cpu_buffer.Dim()<buff_size) this->cpu_buffer.Resize(buff_size);
    M_d         =                       M;
    buff        =       this-> cpu_buffer;
    precomp_data=*setup_data.precomp_data;
    interac_data= setup_data.interac_data;
    input_data  =*setup_data.  input_data;
    output_data =*setup_data. output_data;
  }
  Profile::Toc();

  { // Offloaded computation.

    // Set interac_data.
    size_t m, dof, ker_dim0, ker_dim1, n_blk0;
    std::vector<Vector<size_t> >  fft_vec;
    std::vector<Vector<size_t> > ifft_vec;
    std::vector<Vector<size_t> > interac_vec;
    std::vector<Vector<size_t> > interac_dsp;
    Vector<Real_t*> precomp_mat;
    { // Set interac_data.
      char* data_ptr=&interac_data[0][0];

      buff_size=((size_t*)data_ptr)[0]; data_ptr+=sizeof(size_t);
      m        =((size_t*)data_ptr)[0]; data_ptr+=sizeof(size_t);
      dof      =((size_t*)data_ptr)[0]; data_ptr+=sizeof(size_t);
      ker_dim0 =((size_t*)data_ptr)[0]; data_ptr+=sizeof(size_t);
      ker_dim1 =((size_t*)data_ptr)[0]; data_ptr+=sizeof(size_t);
      n_blk0   =((size_t*)data_ptr)[0]; data_ptr+=sizeof(size_t);

      fft_vec .resize(n_blk0);
      ifft_vec.resize(n_blk0);
      interac_vec.resize(n_blk0);
      interac_dsp.resize(n_blk0);

      Vector<size_t> interac_mat;
      interac_mat.ReInit(((size_t*)data_ptr)[0],(size_t*)(data_ptr+sizeof(size_t)),false);
      data_ptr+=sizeof(size_t)+interac_mat.Dim()*sizeof(size_t);
      precomp_mat.Resize(interac_mat.Dim());
      for(size_t i=0;i<interac_mat.Dim();i++){
        precomp_mat[i]=(Real_t*)(precomp_data[0]+interac_mat[i]);
      }

      for(size_t blk0=0;blk0<n_blk0;blk0++){
        fft_vec[blk0].ReInit(((size_t*)data_ptr)[0],(size_t*)(data_ptr+sizeof(size_t)),false);
        data_ptr+=sizeof(size_t)+fft_vec[blk0].Dim()*sizeof(size_t);

        ifft_vec[blk0].ReInit(((size_t*)data_ptr)[0],(size_t*)(data_ptr+sizeof(size_t)),false);
        data_ptr+=sizeof(size_t)+ifft_vec[blk0].Dim()*sizeof(size_t);

        interac_vec[blk0].ReInit(((size_t*)data_ptr)[0],(size_t*)(data_ptr+sizeof(size_t)),false);
        data_ptr+=sizeof(size_t)+interac_vec[blk0].Dim()*sizeof(size_t);

        interac_dsp[blk0].ReInit(((size_t*)data_ptr)[0],(size_t*)(data_ptr+sizeof(size_t)),false);
        data_ptr+=sizeof(size_t)+interac_dsp[blk0].Dim()*sizeof(size_t);
      }
    }

    int omp_p=omp_get_max_threads();
    size_t M_dim, fftsize;
    {
      size_t n1=m*2;
      size_t n2=n1*n1;
      size_t n3_=n2*(n1/2+1);
      size_t chld_cnt=1UL<<COORD_DIM;
      fftsize=2*n3_*chld_cnt;
      M_dim=n3_;
    }

    for(size_t blk0=0;blk0<n_blk0;blk0++){ // interactions
      size_t n_in = fft_vec[blk0].Dim();
      size_t n_out=ifft_vec[blk0].Dim();

      size_t  input_dim=n_in *ker_dim0*dof*fftsize;
      size_t output_dim=n_out*ker_dim1*dof*fftsize;
      size_t buffer_dim=(ker_dim0+ker_dim1)*dof*fftsize*omp_p;

      Vector<Real_t> fft_in ( input_dim, (Real_t*)&buff[         0                           ],false);
      Vector<Real_t> fft_out(output_dim, (Real_t*)&buff[ input_dim            *sizeof(Real_t)],false);
      Vector<Real_t>  buffer(buffer_dim, (Real_t*)&buff[(input_dim+output_dim)*sizeof(Real_t)],false);

      { //  FFT
        if(np==1) Profile::Tic("FFT",&comm,false,100);
        Vector<Real_t>  input_data_( input_data.dim[0]* input_data.dim[1],  input_data[0], false);
        FFT_UpEquiv(dof, m, ker_dim0,  fft_vec[blk0],  input_data_, fft_in, buffer);
        if(np==1) Profile::Toc();
      }
      { // Hadamard
#ifdef PVFMM_HAVE_PAPI
#ifdef __VERBOSE__
        std::cout << "Starting counters new\n";
        if (PAPI_start(EventSet) != PAPI_OK) std::cout << "handle_error3" << std::endl;
#endif
#endif
        if(np==1) Profile::Tic("HadamardProduct",&comm,false,100);
        VListHadamard<Real_t>(dof, M_dim, ker_dim0, ker_dim1, interac_dsp[blk0], interac_vec[blk0], precomp_mat, fft_in, fft_out);
        if(np==1) Profile::Toc();
#ifdef PVFMM_HAVE_PAPI
#ifdef __VERBOSE__
        if (PAPI_stop(EventSet, values) != PAPI_OK) std::cout << "handle_error4" << std::endl;
        std::cout << "Stopping counters\n";
#endif
#endif
      }
      { // IFFT
        if(np==1) Profile::Tic("IFFT",&comm,false,100);
        Matrix<Real_t> M(M_d.dim[0],M_d.dim[1],M_d[0],false);
        Vector<Real_t> output_data_(output_data.dim[0]*output_data.dim[1], output_data[0], false);
        FFT_Check2Equiv(dof, m, ker_dim1, ifft_vec[blk0], fft_out, output_data_, buffer, M);
        if(np==1) Profile::Toc();
      }
    }
  }
}



template <class FMMNode>
void FMM_Pts<FMMNode>::Down2DownSetup(SetupData<Real_t>& setup_data, std::vector<Matrix<Real_t> >& buff, std::vector<Vector<FMMNode_t*> >& n_list, int level, bool device){
  if(this->MultipoleOrder()==0) return;
  { // Set setup_data
    setup_data.level=level;
    setup_data.kernel=aux_kernel;
    setup_data.interac_type.resize(1);
    setup_data.interac_type[0]=D2D_Type;

    setup_data. input_data=&buff[1];
    setup_data.output_data=&buff[1];
    Vector<FMMNode_t*>& nodes_in =n_list[1];
    Vector<FMMNode_t*>& nodes_out=n_list[1];

    setup_data.nodes_in .clear();
    setup_data.nodes_out.clear();
    for(size_t i=0;i<nodes_in .Dim();i++) if(nodes_in [i]->Depth()==level-1) setup_data.nodes_in .push_back(nodes_in [i]);
    for(size_t i=0;i<nodes_out.Dim();i++) if(nodes_out[i]->Depth()==level  ) setup_data.nodes_out.push_back(nodes_out[i]);
  }

  std::vector<void*>& nodes_in =setup_data.nodes_in ;
  std::vector<void*>& nodes_out=setup_data.nodes_out;
  std::vector<Vector<Real_t>*>&  input_vector=setup_data. input_vector;  input_vector.clear();
  std::vector<Vector<Real_t>*>& output_vector=setup_data.output_vector; output_vector.clear();
  for(size_t i=0;i<nodes_in .size();i++)  input_vector.push_back(&((FMMData*)((FMMNode*)nodes_in [i])->FMMData())->dnward_equiv);
  for(size_t i=0;i<nodes_out.size();i++) output_vector.push_back(&((FMMData*)((FMMNode*)nodes_out[i])->FMMData())->dnward_equiv);

  SetupInterac(setup_data,device);
}

template <class FMMNode>
void FMM_Pts<FMMNode>::Down2Down     (SetupData<Real_t>& setup_data, bool device){
  //Add Down2Down contribution.
  EvalList(setup_data, device);
}





template <class FMMNode>
void FMM_Pts<FMMNode>::SetupInteracPts(SetupData<Real_t>& setup_data, bool shift_src, bool shift_trg, Matrix<Real_t>* M, bool device){
  int level=setup_data.level;
  std::vector<Mat_Type>& interac_type_lst=setup_data.interac_type;

  std::vector<void*>& nodes_in =setup_data.nodes_in ;
  std::vector<void*>& nodes_out=setup_data.nodes_out;
  Matrix<Real_t>& output_data=*setup_data.output_data;
  Matrix<Real_t>&  input_data=*setup_data. input_data;
  Matrix<Real_t>&  coord_data=*setup_data. coord_data;
  std::vector<Vector<Real_t>*>&  input_vector=setup_data. input_vector;
  std::vector<Vector<Real_t>*>& output_vector=setup_data.output_vector;

  size_t n_in =nodes_in .size();
  size_t n_out=nodes_out.size();
  //setup_data.precomp_data=NULL;

  // Build interac_data
  Profile::Tic("Interac-Data",&this->comm,true,25);
  Matrix<char>& interac_data=setup_data.interac_data;
  if(n_out>0 && n_in >0){
    size_t ker_dim0=setup_data.kernel->ker_dim[0];
    size_t ker_dim1=setup_data.kernel->ker_dim[1];
    size_t dof=1;
    for(size_t i=0;i<n_in ;i++) ((FMMNode*)nodes_in [i])->node_id=i;

    std::vector<size_t> trg_interac_cnt(n_out,0);
    std::vector<size_t> trg_coord(n_out);
    std::vector<size_t> trg_value(n_out);
    std::vector<size_t> trg_cnt(n_out);
    std::vector<Real_t> scaling(n_out*(ker_dim0+ker_dim1),0);
    { // Set trg data
      Mat_Type& interac_type=interac_type_lst[0];
      for(size_t i=0;i<n_out;i++){
        if(!((FMMNode*)nodes_out[i])->IsGhost() && (level==-1 || ((FMMNode*)nodes_out[i])->Depth()==level)){
          trg_cnt  [i]=output_vector[i*2+0]->Dim()/COORD_DIM;
          trg_coord[i]=(size_t)(&output_vector[i*2+0][0][0]- coord_data[0]);
          trg_value[i]=(size_t)(&output_vector[i*2+1][0][0]-output_data[0]);

<<<<<<< HEAD
          if(!this->Homogen()) scaling[i]=1.0;
          else if(interac_type==S2U_Type) scaling[i]=pow(0.5, setup_data.kernel->poten_scale *((FMMNode*)nodes_out[i])->Depth());
          else if(interac_type==  X_Type) scaling[i]=pow(0.5, setup_data.kernel->poten_scale *((FMMNode*)nodes_out[i])->Depth());
=======
          Real_t* s=&scaling[i*(ker_dim0+ker_dim1)];
          for(size_t j=0;j<ker_dim1;j++){
            if(!this->Homogen()) s[j]=1.0;
            else if(interac_type==S2U_Type) s[         j]=pow(0.5, setup_data.kernel->trg_scal[j]*((FMMNode*)nodes_out[i])->Depth());
            else if(interac_type==  X_Type) s[         j]=pow(0.5, setup_data.kernel->trg_scal[j]*((FMMNode*)nodes_out[i])->Depth());
          }
          for(size_t j=0;j<ker_dim0;j++){
            if(!this->Homogen()) s[ker_dim1+j]=1.0;
            else if(interac_type==S2U_Type) s[ker_dim1+j]=pow(0.5, setup_data.kernel->src_scal[j]*((FMMNode*)nodes_out[i])->Depth());
            else if(interac_type==  X_Type) s[ker_dim1+j]=pow(0.5, setup_data.kernel->src_scal[j]*((FMMNode*)nodes_out[i])->Depth());
          }
>>>>>>> 4b31189a
        }
      }
    }

    std::vector<std::vector<size_t> > src_cnt(n_out);
    std::vector<std::vector<size_t> > src_coord(n_out);
    std::vector<std::vector<size_t> > src_value(n_out);
    std::vector<std::vector<Real_t> > shift_coord(n_out);
    for(size_t type_indx=0; type_indx<interac_type_lst.size(); type_indx++){
      Mat_Type& interac_type=interac_type_lst[type_indx];
      size_t mat_cnt=this->interac_list.ListCount(interac_type);

      for(size_t i=0;i<n_out;i++){ // For each target node.
        if(!((FMMNode*)nodes_out[i])->IsGhost() && (level==-1 || ((FMMNode*)nodes_out[i])->Depth()==level)){
          std::vector<FMMNode*>& lst=((FMMNode*)nodes_out[i])->interac_list[interac_type];
          for(size_t mat_indx=0;mat_indx<mat_cnt;mat_indx++) if(lst[mat_indx]!=NULL){ // For each direction.
            size_t j=lst[mat_indx]->node_id;
            if(input_vector[j*4+0]->Dim()>0 || input_vector[j*4+2]->Dim()>0){
              trg_interac_cnt[i]++;
              { // Determine shift for periodic boundary condition
                Real_t* sc=lst[mat_indx]->Coord();
                Real_t* tc=((FMMNode*)nodes_out[i])->Coord();
                int* rel_coord=this->interac_list.RelativeCoord(interac_type, mat_indx);
                shift_coord[i].push_back((tc[0]>sc[0] && rel_coord[0]>0? 1.0:
                                         (tc[0]<sc[0] && rel_coord[0]<0?-1.0:0.0)) +
                                         (shift_src?sc[0]:0) - (shift_trg?tc[0]:0) );
                shift_coord[i].push_back((tc[1]>sc[1] && rel_coord[1]>0? 1.0:
                                         (tc[1]<sc[1] && rel_coord[1]<0?-1.0:0.0)) +
                                         (shift_src?sc[1]:0) - (shift_trg?tc[1]:0) );
                shift_coord[i].push_back((tc[2]>sc[2] && rel_coord[2]>0? 1.0:
                                         (tc[2]<sc[2] && rel_coord[2]<0?-1.0:0.0)) +
                                         (shift_src?sc[2]:0) - (shift_trg?tc[2]:0) );
              }

              { // Set src data
                if(input_vector[j*4+0]!=NULL){
                  src_cnt  [i].push_back(input_vector[j*4+0]->Dim()/COORD_DIM);
                  src_coord[i].push_back((size_t)(& input_vector[j*4+0][0][0]- coord_data[0]));
                  src_value[i].push_back((size_t)(& input_vector[j*4+1][0][0]- input_data[0]));
                }else{
                  src_cnt  [i].push_back(0);
                  src_coord[i].push_back(0);
                  src_value[i].push_back(0);
                }
                if(input_vector[j*4+2]!=NULL){
                  src_cnt  [i].push_back(input_vector[j*4+2]->Dim()/COORD_DIM);
                  src_coord[i].push_back((size_t)(& input_vector[j*4+2][0][0]- coord_data[0]));
                  src_value[i].push_back((size_t)(& input_vector[j*4+3][0][0]- input_data[0]));
                }else{
                  src_cnt  [i].push_back(0);
                  src_coord[i].push_back(0);
                  src_value[i].push_back(0);
                }
              }
            }
          }
        }
      }
    }

    { // Set interac_data.
      size_t data_size=sizeof(size_t)*4;
      data_size+=sizeof(size_t)+trg_interac_cnt.size()*sizeof(size_t);
      data_size+=sizeof(size_t)+trg_coord.size()*sizeof(size_t);
      data_size+=sizeof(size_t)+trg_value.size()*sizeof(size_t);
      data_size+=sizeof(size_t)+trg_cnt  .size()*sizeof(size_t);
      data_size+=sizeof(size_t)+scaling  .size()*sizeof(Real_t);
      data_size+=sizeof(size_t)*2+(M!=NULL?M->Dim(0)*M->Dim(1)*sizeof(Real_t):0);
      for(size_t i=0;i<n_out;i++){
        data_size+=sizeof(size_t)+src_cnt  [i].size()*sizeof(size_t);
        data_size+=sizeof(size_t)+src_coord[i].size()*sizeof(size_t);
        data_size+=sizeof(size_t)+src_value[i].size()*sizeof(size_t);
        data_size+=sizeof(size_t)+shift_coord[i].size()*sizeof(Real_t);
      }
      if(data_size>interac_data.Dim(0)*interac_data.Dim(1))
        interac_data.Resize(1,data_size);
      char* data_ptr=&interac_data[0][0];

      ((size_t*)data_ptr)[0]=data_size; data_ptr+=sizeof(size_t);
      ((size_t*)data_ptr)[0]= ker_dim0; data_ptr+=sizeof(size_t);
      ((size_t*)data_ptr)[0]= ker_dim1; data_ptr+=sizeof(size_t);
      ((size_t*)data_ptr)[0]=      dof; data_ptr+=sizeof(size_t);

      ((size_t*)data_ptr)[0]=trg_interac_cnt.size(); data_ptr+=sizeof(size_t);
      mem::memcopy(data_ptr, &trg_interac_cnt[0], trg_interac_cnt.size()*sizeof(size_t));
      data_ptr+=trg_interac_cnt.size()*sizeof(size_t);

      ((size_t*)data_ptr)[0]=trg_coord.size(); data_ptr+=sizeof(size_t);
      mem::memcopy(data_ptr, &trg_coord[0], trg_coord.size()*sizeof(size_t));
      data_ptr+=trg_coord.size()*sizeof(size_t);

      ((size_t*)data_ptr)[0]=trg_value.size(); data_ptr+=sizeof(size_t);
      mem::memcopy(data_ptr, &trg_value[0], trg_value.size()*sizeof(size_t));
      data_ptr+=trg_value.size()*sizeof(size_t);

      ((size_t*)data_ptr)[0]=trg_cnt.size(); data_ptr+=sizeof(size_t);
      mem::memcopy(data_ptr, &trg_cnt[0], trg_cnt.size()*sizeof(size_t));
      data_ptr+=trg_cnt.size()*sizeof(size_t);

      ((size_t*)data_ptr)[0]=scaling.size(); data_ptr+=sizeof(size_t);
      mem::memcopy(data_ptr, &scaling[0], scaling.size()*sizeof(Real_t));
      data_ptr+=scaling.size()*sizeof(Real_t);

      if(M!=NULL){
        ((size_t*)data_ptr)[0]=M->Dim(0); data_ptr+=sizeof(size_t);
        ((size_t*)data_ptr)[0]=M->Dim(1); data_ptr+=sizeof(size_t);
        mem::memcopy(data_ptr, M[0][0], M->Dim(0)*M->Dim(1)*sizeof(Real_t));
        data_ptr+=M->Dim(0)*M->Dim(1)*sizeof(Real_t);
      }else{
        ((size_t*)data_ptr)[0]=0; data_ptr+=sizeof(size_t);
        ((size_t*)data_ptr)[0]=0; data_ptr+=sizeof(size_t);
      }

      for(size_t i=0;i<n_out;i++){
        ((size_t*)data_ptr)[0]=src_cnt[i].size(); data_ptr+=sizeof(size_t);
        mem::memcopy(data_ptr, &src_cnt[i][0], src_cnt[i].size()*sizeof(size_t));
        data_ptr+=src_cnt[i].size()*sizeof(size_t);

        ((size_t*)data_ptr)[0]=src_coord[i].size(); data_ptr+=sizeof(size_t);
        mem::memcopy(data_ptr, &src_coord[i][0], src_coord[i].size()*sizeof(size_t));
        data_ptr+=src_coord[i].size()*sizeof(size_t);

        ((size_t*)data_ptr)[0]=src_value[i].size(); data_ptr+=sizeof(size_t);
        mem::memcopy(data_ptr, &src_value[i][0], src_value[i].size()*sizeof(size_t));
        data_ptr+=src_value[i].size()*sizeof(size_t);

        ((size_t*)data_ptr)[0]=shift_coord[i].size(); data_ptr+=sizeof(size_t);
        mem::memcopy(data_ptr, &shift_coord[i][0], shift_coord[i].size()*sizeof(Real_t));
        data_ptr+=shift_coord[i].size()*sizeof(Real_t);
      }
    }

    size_t buff_size=DEVICE_BUFFER_SIZE*1024l*1024l;
    if(this->dev_buffer.Dim()<buff_size) this->dev_buffer.Resize(buff_size);
    if(this->cpu_buffer.Dim()<buff_size) this->cpu_buffer.Resize(buff_size);
  }
  Profile::Toc();

  Profile::Tic("Host2Device",&this->comm,false,25);
  if(device){ // Host2Device
    setup_data.interac_data .AllocDevice(true);
  }
  Profile::Toc();
}

template <class FMMNode>
template <int SYNC>
void FMM_Pts<FMMNode>::EvalListPts(SetupData<Real_t>& setup_data, bool device){
  return;
  if(setup_data.interac_data.Dim(0)==0 || setup_data.interac_data.Dim(1)==0){
    Profile::Tic("Host2Device",&this->comm,false,25);
    Profile::Toc();
    Profile::Tic("DeviceComp",&this->comm,false,20);
    Profile::Toc();
    return;
  }

  Profile::Tic("Host2Device",&this->comm,false,25);
  typename Vector<char>::Device          buff;
  //typename Matrix<char>::Device  precomp_data;
  typename Matrix<char>::Device  interac_data;
  typename Matrix<Real_t>::Device  coord_data;
  typename Matrix<Real_t>::Device  input_data;
  typename Matrix<Real_t>::Device output_data;
  if(device){
    buff        =       this-> dev_buffer. AllocDevice(false);
    interac_data= setup_data.interac_data. AllocDevice(false);
    //if(setup_data.precomp_data!=NULL) precomp_data= setup_data.precomp_data->AllocDevice(false);
    if(setup_data.  coord_data!=NULL) coord_data  = setup_data.  coord_data->AllocDevice(false);
    if(setup_data.  input_data!=NULL) input_data  = setup_data.  input_data->AllocDevice(false);
    if(setup_data. output_data!=NULL) output_data = setup_data. output_data->AllocDevice(false);
  }else{
    buff        =       this-> cpu_buffer;
    interac_data= setup_data.interac_data;
    //if(setup_data.precomp_data!=NULL) precomp_data=*setup_data.precomp_data;
    if(setup_data.  coord_data!=NULL) coord_data  =*setup_data.  coord_data;
    if(setup_data.  input_data!=NULL) input_data  =*setup_data.  input_data;
    if(setup_data. output_data!=NULL) output_data =*setup_data. output_data;
  }
  Profile::Toc();

  size_t ptr_single_layer_kernel=(size_t)setup_data.kernel->ker_poten;
  size_t ptr_double_layer_kernel=(size_t)setup_data.kernel->dbl_layer_poten;

  Profile::Tic("DeviceComp",&this->comm,false,20);
  int lock_idx=-1;
  int wait_lock_idx=-1;
  if(device) wait_lock_idx=MIC_Lock::curr_lock();
  if(device) lock_idx=MIC_Lock::get_lock();
  #ifdef __INTEL_OFFLOAD
  if(device) ptr_single_layer_kernel=setup_data.kernel->dev_ker_poten;
  if(device) ptr_double_layer_kernel=setup_data.kernel->dev_dbl_layer_poten;
  #pragma offload if(device) target(mic:0) signal(&MIC_Lock::lock_vec[device?lock_idx:0])
  #endif
  { // Offloaded computation.

    // Set interac_data.
    size_t data_size;
    size_t ker_dim0;
    size_t ker_dim1;
    size_t dof, n_out;
    Vector<size_t> trg_interac_cnt;
    Vector<size_t> trg_coord;
    Vector<size_t> trg_value;
    Vector<size_t> trg_cnt;
    Vector<Real_t> scaling;
    Matrix<Real_t> M;
    Vector< Vector<size_t> > src_cnt;
    Vector< Vector<size_t> > src_coord;
    Vector< Vector<size_t> > src_value;
    Vector< Vector<Real_t> > shift_coord;
    { // Set interac_data.
      char* data_ptr=&interac_data[0][0];

      data_size=((size_t*)data_ptr)[0]; data_ptr+=sizeof(size_t);
      ker_dim0=((size_t*)data_ptr)[0]; data_ptr+=sizeof(size_t);
      ker_dim1=((size_t*)data_ptr)[0]; data_ptr+=sizeof(size_t);
      dof     =((size_t*)data_ptr)[0]; data_ptr+=sizeof(size_t);

      trg_interac_cnt.ReInit(((size_t*)data_ptr)[0],(size_t*)(data_ptr+sizeof(size_t)),false);
      data_ptr+=sizeof(size_t)+trg_interac_cnt.Dim()*sizeof(size_t);
      n_out=trg_interac_cnt.Dim();

      trg_coord.ReInit(((size_t*)data_ptr)[0],(size_t*)(data_ptr+sizeof(size_t)),false);
      data_ptr+=sizeof(size_t)+trg_coord.Dim()*sizeof(size_t);

      trg_value.ReInit(((size_t*)data_ptr)[0],(size_t*)(data_ptr+sizeof(size_t)),false);
      data_ptr+=sizeof(size_t)+trg_value.Dim()*sizeof(size_t);

      trg_cnt.ReInit(((size_t*)data_ptr)[0],(size_t*)(data_ptr+sizeof(size_t)),false);
      data_ptr+=sizeof(size_t)+trg_cnt.Dim()*sizeof(size_t);

      scaling.ReInit(((size_t*)data_ptr)[0],(Real_t*)(data_ptr+sizeof(size_t)),false);
      data_ptr+=sizeof(size_t)+scaling.Dim()*sizeof(Real_t);

      M.ReInit(((size_t*)data_ptr)[0],((size_t*)data_ptr)[1],(Real_t*)(data_ptr+2*sizeof(size_t)),false);
      data_ptr+=sizeof(size_t)*2+M.Dim(0)*M.Dim(1)*sizeof(Real_t);

      src_cnt.Resize(n_out);
      src_coord.Resize(n_out);
      src_value.Resize(n_out);
      shift_coord.Resize(n_out);
      for(size_t i=0;i<n_out;i++){
        src_cnt[i].ReInit(((size_t*)data_ptr)[0],(size_t*)(data_ptr+sizeof(size_t)),false);
        data_ptr+=sizeof(size_t)+src_cnt[i].Dim()*sizeof(size_t);

        src_coord[i].ReInit(((size_t*)data_ptr)[0],(size_t*)(data_ptr+sizeof(size_t)),false);
        data_ptr+=sizeof(size_t)+src_coord[i].Dim()*sizeof(size_t);

        src_value[i].ReInit(((size_t*)data_ptr)[0],(size_t*)(data_ptr+sizeof(size_t)),false);
        data_ptr+=sizeof(size_t)+src_value[i].Dim()*sizeof(size_t);

        shift_coord[i].ReInit(((size_t*)data_ptr)[0],(Real_t*)(data_ptr+sizeof(size_t)),false);
        data_ptr+=sizeof(size_t)+shift_coord[i].Dim()*sizeof(Real_t);
      }
    }

    if(device) MIC_Lock::wait_lock(wait_lock_idx);

    //Compute interaction from point sources.
    { // interactions
      typename Kernel<Real_t>::Ker_t single_layer_kernel=(typename Kernel<Real_t>::Ker_t)ptr_single_layer_kernel;
      typename Kernel<Real_t>::Ker_t double_layer_kernel=(typename Kernel<Real_t>::Ker_t)ptr_double_layer_kernel;

      int omp_p=omp_get_max_threads();
      Vector<Real_t*> thread_buff(omp_p);
      size_t thread_buff_size=buff.dim/sizeof(Real_t)/omp_p;
      for(int i=0;i<omp_p;i++) thread_buff[i]=(Real_t*)&buff[i*thread_buff_size*sizeof(Real_t)];

      #pragma omp parallel for
      for(size_t i=0;i<n_out;i++)
      if(trg_interac_cnt[i]>0 && trg_cnt[i]>0){
        int thread_id=omp_get_thread_num();
        Real_t* s_coord=thread_buff[thread_id];
        Real_t* t_value=output_data[0]+trg_value[i];
        if(M.Dim(0)>0 && M.Dim(1)>0){
          s_coord+=dof*M.Dim(0);
          t_value=thread_buff[thread_id];
          for(size_t j=0;j<dof*M.Dim(0);j++) t_value[j]=0;
        }

        size_t interac_cnt=0;
        for(size_t j=0;j<trg_interac_cnt[i];j++){
          if(ptr_single_layer_kernel!=(size_t)NULL){// Single layer kernel
            Real_t* src_coord_=coord_data[0]+src_coord[i][2*j+0];
            assert(thread_buff_size>=dof*M.Dim(0)+dof*M.Dim(1)+src_cnt[i][2*j+0]*COORD_DIM);
            for(size_t k1=0;k1<src_cnt[i][2*j+0];k1++){ // Compute shifted source coordinates.
              for(size_t k0=0;k0<COORD_DIM;k0++){
                s_coord[k1*COORD_DIM+k0]=src_coord_[k1*COORD_DIM+k0]+shift_coord[i][j*COORD_DIM+k0];
              }
            }

            single_layer_kernel(                s_coord   , src_cnt[i][2*j+0], input_data[0]+src_value[i][2*j+0], dof,
                                coord_data[0]+trg_coord[i], trg_cnt[i]       , t_value, NULL);
            interac_cnt+=src_cnt[i][2*j+0]*trg_cnt[i];
          }else if(src_cnt[i][2*j+0]!=0 && trg_cnt[i]!=0){
            assert(ptr_single_layer_kernel); // Single-layer kernel not implemented
          }
          if(ptr_double_layer_kernel!=(size_t)NULL){// Double layer kernel
            Real_t* src_coord_=coord_data[0]+src_coord[i][2*j+1];
            assert(thread_buff_size>=dof*M.Dim(0)+dof*M.Dim(1)+src_cnt[i][2*j+1]*COORD_DIM);
            for(size_t k1=0;k1<src_cnt[i][2*j+1];k1++){ // Compute shifted source coordinates.
              for(size_t k0=0;k0<COORD_DIM;k0++){
                s_coord[k1*COORD_DIM+k0]=src_coord_[k1*COORD_DIM+k0]+shift_coord[i][j*COORD_DIM+k0];
              }
            }

            double_layer_kernel(                s_coord   , src_cnt[i][2*j+1], input_data[0]+src_value[i][2*j+1], dof,
                                coord_data[0]+trg_coord[i], trg_cnt[i]       , t_value, NULL);
            interac_cnt+=src_cnt[i][2*j+1]*trg_cnt[i];
          }else if(src_cnt[i][2*j+1]!=0 && trg_cnt[i]!=0){
            assert(ptr_double_layer_kernel); // Double-layer kernel not implemented
          }
        }
        if(M.Dim(0)>0 && M.Dim(1)>0 && interac_cnt>0){
          assert(trg_cnt[i]*ker_dim1==M.Dim(0));
          assert(trg_cnt[i]*ker_dim0==M.Dim(1));

          {// Scaling (ker_dim1)
            Real_t* s=&scaling[i*(ker_dim0+ker_dim1)];
            for(size_t j=0;j<dof*M.Dim(0);j+=ker_dim1){
              for(size_t k=0;k<ker_dim1;k++){
                t_value[j+k]*=s[k];
              }
            }
          }

          Matrix<Real_t>  in_vec(dof, M.Dim(0),             t_value, false);
          Matrix<Real_t> tmp_vec(dof, M.Dim(1),dof*M.Dim(0)+t_value, false);
          Matrix<Real_t>::DGEMM(tmp_vec, in_vec, M, 0.0);

          Matrix<Real_t> out_vec(dof, M.Dim(1), output_data[0]+trg_value[i], false);
          {// Scaling (ker_dim0)
            Real_t* s=&scaling[i*(ker_dim0+ker_dim1)+ker_dim1];
            for(size_t j=0;j<dof*M.Dim(1);j+=ker_dim0){
              for(size_t k=0;k<ker_dim0;k++){
                out_vec[0][j+k]+=tmp_vec[0][j+k]*s[k];
              }
            }
          }

        }
      }
    }

    if(device) MIC_Lock::release_lock(lock_idx);
  }

  #ifdef __INTEL_OFFLOAD
  if(SYNC){
    #pragma offload if(device) target(mic:0)
    {if(device) MIC_Lock::wait_lock(lock_idx);}
  }
  #endif

  Profile::Toc();
}



template <class FMMNode>
void FMM_Pts<FMMNode>::X_ListSetup(SetupData<Real_t>&  setup_data, std::vector<Matrix<Real_t> >& buff, std::vector<Vector<FMMNode_t*> >& n_list, int level, bool device){
  if(this->MultipoleOrder()==0) return;
  { // Set setup_data
    setup_data.level=level;
    setup_data.kernel=aux_kernel;
    setup_data.interac_type.resize(1);
    setup_data.interac_type[0]=X_Type;

    setup_data. input_data=&buff[4];
    setup_data.output_data=&buff[1];
    setup_data. coord_data=&buff[6];
    Vector<FMMNode_t*>& nodes_in =n_list[4];
    Vector<FMMNode_t*>& nodes_out=n_list[1];

    setup_data.nodes_in .clear();
    setup_data.nodes_out.clear();
    for(size_t i=0;i<nodes_in .Dim();i++) if(nodes_in [i]->Depth()==level-1 || level==-1) setup_data.nodes_in .push_back(nodes_in [i]);
    for(size_t i=0;i<nodes_out.Dim();i++) if(nodes_out[i]->Depth()==level   || level==-1) setup_data.nodes_out.push_back(nodes_out[i]);
  }

  std::vector<void*>& nodes_in =setup_data.nodes_in ;
  std::vector<void*>& nodes_out=setup_data.nodes_out;
  std::vector<Vector<Real_t>*>&  input_vector=setup_data. input_vector;  input_vector.clear();
  std::vector<Vector<Real_t>*>& output_vector=setup_data.output_vector; output_vector.clear();
  for(size_t i=0;i<nodes_in .size();i++){
    input_vector .push_back(&((FMMNode*)nodes_in [i])->src_coord);
    input_vector .push_back(&((FMMNode*)nodes_in [i])->src_value);
    input_vector .push_back(&((FMMNode*)nodes_in [i])->surf_coord);
    input_vector .push_back(&((FMMNode*)nodes_in [i])->surf_value);
  }
  for(size_t i=0;i<nodes_out.size();i++){
    output_vector.push_back(&dnwd_check_surf[((FMMNode*)nodes_out[i])->Depth()]);
    output_vector.push_back(&((FMMData*)((FMMNode*)nodes_out[i])->FMMData())->dnward_equiv);
  }

  //Downward check to downward equivalent matrix.
  Matrix<Real_t>& M_dc2de = this->mat->Mat(level, DC2DE_Type, 0);
  this->SetupInteracPts(setup_data, false, true, &M_dc2de,device);
  { // Resize device buffer
    size_t n=setup_data.output_data->Dim(0)*setup_data.output_data->Dim(1)*sizeof(Real_t);
    if(this->dev_buffer.Dim()<n) this->dev_buffer.Resize(n);
  }
}

template <class FMMNode>
void FMM_Pts<FMMNode>::X_List     (SetupData<Real_t>&  setup_data, bool device){
  //Add X_List contribution.
  this->EvalListPts(setup_data, device);
}



template <class FMMNode>
void FMM_Pts<FMMNode>::W_ListSetup(SetupData<Real_t>&  setup_data, std::vector<Matrix<Real_t> >& buff, std::vector<Vector<FMMNode_t*> >& n_list, int level, bool device){
  if(this->MultipoleOrder()==0) return;
  { // Set setup_data
    setup_data.level=level;
    setup_data.kernel=kernel;
    setup_data.interac_type.resize(1);
    setup_data.interac_type[0]=W_Type;

    setup_data. input_data=&buff[0];
    setup_data.output_data=&buff[5];
    setup_data. coord_data=&buff[6];
    Vector<FMMNode_t*>& nodes_in =n_list[0];
    Vector<FMMNode_t*>& nodes_out=n_list[5];

    setup_data.nodes_in .clear();
    setup_data.nodes_out.clear();
    for(size_t i=0;i<nodes_in .Dim();i++) if(nodes_in [i]->Depth()==level+1 || level==-1) setup_data.nodes_in .push_back(nodes_in [i]);
    for(size_t i=0;i<nodes_out.Dim();i++) if(nodes_out[i]->Depth()==level   || level==-1) setup_data.nodes_out.push_back(nodes_out[i]);
  }

  std::vector<void*>& nodes_in =setup_data.nodes_in ;
  std::vector<void*>& nodes_out=setup_data.nodes_out;
  std::vector<Vector<Real_t>*>&  input_vector=setup_data. input_vector;  input_vector.clear();
  std::vector<Vector<Real_t>*>& output_vector=setup_data.output_vector; output_vector.clear();
  for(size_t i=0;i<nodes_in .size();i++){
    input_vector .push_back(&upwd_equiv_surf[((FMMNode*)nodes_in [i])->Depth()]);
    input_vector .push_back(&((FMMData*)((FMMNode*)nodes_in [i])->FMMData())->upward_equiv);
    input_vector .push_back(NULL);
    input_vector .push_back(NULL);
  }
  for(size_t i=0;i<nodes_out.size();i++){
    output_vector.push_back(&((FMMNode*)nodes_out[i])->trg_coord);
    output_vector.push_back(&((FMMNode*)nodes_out[i])->trg_value);
  }

  this->SetupInteracPts(setup_data, true, false, NULL, device);
  { // Resize device buffer
    size_t n=setup_data.output_data->Dim(0)*setup_data.output_data->Dim(1)*sizeof(Real_t);
    if(this->dev_buffer.Dim()<n) this->dev_buffer.Resize(n);
  }
}

template <class FMMNode>
void FMM_Pts<FMMNode>::W_List     (SetupData<Real_t>&  setup_data, bool device){
  //Add W_List contribution.
  this->EvalListPts(setup_data, device);
}



template <class FMMNode>
void FMM_Pts<FMMNode>::U_ListSetup(SetupData<Real_t>& setup_data, std::vector<Matrix<Real_t> >& buff, std::vector<Vector<FMMNode_t*> >& n_list, int level, bool device){
  { // Set setup_data
    setup_data.level=level;
    setup_data.kernel=kernel;
    setup_data.interac_type.resize(3);
    setup_data.interac_type[0]=U0_Type;
    setup_data.interac_type[1]=U1_Type;
    setup_data.interac_type[2]=U2_Type;

    setup_data. input_data=&buff[4];
    setup_data.output_data=&buff[5];
    setup_data. coord_data=&buff[6];
    Vector<FMMNode_t*>& nodes_in =n_list[4];
    Vector<FMMNode_t*>& nodes_out=n_list[5];

    setup_data.nodes_in .clear();
    setup_data.nodes_out.clear();
    for(size_t i=0;i<nodes_in .Dim();i++) if((level-1<=nodes_in [i]->Depth() && nodes_in [i]->Depth()<=level+1) || level==-1) setup_data.nodes_in .push_back(nodes_in [i]);
    for(size_t i=0;i<nodes_out.Dim();i++) if((                                  nodes_out[i]->Depth()==level  ) || level==-1) setup_data.nodes_out.push_back(nodes_out[i]);
  }

  std::vector<void*>& nodes_in =setup_data.nodes_in ;
  std::vector<void*>& nodes_out=setup_data.nodes_out;
  std::vector<Vector<Real_t>*>&  input_vector=setup_data. input_vector;  input_vector.clear();
  std::vector<Vector<Real_t>*>& output_vector=setup_data.output_vector; output_vector.clear();
  for(size_t i=0;i<nodes_in .size();i++){
    input_vector .push_back(&((FMMNode*)nodes_in [i])->src_coord);
    input_vector .push_back(&((FMMNode*)nodes_in [i])->src_value);
    input_vector .push_back(&((FMMNode*)nodes_in [i])->surf_coord);
    input_vector .push_back(&((FMMNode*)nodes_in [i])->surf_value);
  }
  for(size_t i=0;i<nodes_out.size();i++){
    output_vector.push_back(&((FMMNode*)nodes_out[i])->trg_coord);
    output_vector.push_back(&((FMMNode*)nodes_out[i])->trg_value);
  }

  this->SetupInteracPts(setup_data, false, false, NULL, device);
  { // Resize device buffer
    size_t n=setup_data.output_data->Dim(0)*setup_data.output_data->Dim(1)*sizeof(Real_t);
    if(this->dev_buffer.Dim()<n) this->dev_buffer.Resize(n);
  }
}

template <class FMMNode>
void FMM_Pts<FMMNode>::U_List     (SetupData<Real_t>&  setup_data, bool device){
  //Add U_List contribution.
  this->EvalListPts(setup_data, device);
}



template <class FMMNode>
void FMM_Pts<FMMNode>::Down2TargetSetup(SetupData<Real_t>&  setup_data, std::vector<Matrix<Real_t> >& buff, std::vector<Vector<FMMNode_t*> >& n_list, int level, bool device){
  if(this->MultipoleOrder()==0) return;
  { // Set setup_data
    setup_data.level=level;
    setup_data.kernel=kernel;
    setup_data.interac_type.resize(1);
    setup_data.interac_type[0]=D2T_Type;

    setup_data. input_data=&buff[1];
    setup_data.output_data=&buff[5];
    setup_data. coord_data=&buff[6];
    Vector<FMMNode_t*>& nodes_in =n_list[1];
    Vector<FMMNode_t*>& nodes_out=n_list[5];

    setup_data.nodes_in .clear();
    setup_data.nodes_out.clear();
    for(size_t i=0;i<nodes_in .Dim();i++) if(nodes_in [i]->Depth()==level   || level==-1) setup_data.nodes_in .push_back(nodes_in [i]);
    for(size_t i=0;i<nodes_out.Dim();i++) if(nodes_out[i]->Depth()==level   || level==-1) setup_data.nodes_out.push_back(nodes_out[i]);
  }

  std::vector<void*>& nodes_in =setup_data.nodes_in ;
  std::vector<void*>& nodes_out=setup_data.nodes_out;
  std::vector<Vector<Real_t>*>&  input_vector=setup_data. input_vector;  input_vector.clear();
  std::vector<Vector<Real_t>*>& output_vector=setup_data.output_vector; output_vector.clear();
  for(size_t i=0;i<nodes_in .size();i++){
    input_vector .push_back(&dnwd_equiv_surf[((FMMNode*)nodes_in [i])->Depth()]);
    input_vector .push_back(&((FMMData*)((FMMNode*)nodes_in [i])->FMMData())->dnward_equiv);
    input_vector .push_back(NULL);
    input_vector .push_back(NULL);
  }
  for(size_t i=0;i<nodes_out.size();i++){
    output_vector.push_back(&((FMMNode*)nodes_out[i])->trg_coord);
    output_vector.push_back(&((FMMNode*)nodes_out[i])->trg_value);
  }

  this->SetupInteracPts(setup_data, true, false, NULL, device);
  { // Resize device buffer
    size_t n=setup_data.output_data->Dim(0)*setup_data.output_data->Dim(1)*sizeof(Real_t);
    if(this->dev_buffer.Dim()<n) this->dev_buffer.Resize(n);
  }
}

template <class FMMNode>
void FMM_Pts<FMMNode>::Down2Target(SetupData<Real_t>&  setup_data, bool device){
  //Add Down2Target contribution.
  this->EvalListPts(setup_data, device);
}


template <class FMMNode>
void FMM_Pts<FMMNode>::PostProcessing(std::vector<FMMNode_t*>& nodes){
}


template <class FMMNode>
void FMM_Pts<FMMNode>::CopyOutput(FMMNode** nodes, size_t n){
}

}//end namespace<|MERGE_RESOLUTION|>--- conflicted
+++ resolved
@@ -1407,25 +1407,10 @@
           }
         }
       }
-      { // Determine scaling and output_perm
+      { // Determine output_perm
         size_t vec_size=M_dim1*dof;
         for(size_t k=1;k<interac_blk_dsp.size();k++){
           for(size_t i=0;i<n_out;i++){
-<<<<<<< HEAD
-            Real_t scaling_=0.0;
-            if(!this->Homogen()) scaling_=1.0;
-            else if(interac_type==S2U_Type) scaling_=pow(0.5, COORD_DIM                                *((FMMNode*)nodes_out[i])->Depth());
-            else if(interac_type==U2U_Type) scaling_=1.0;
-            else if(interac_type==D2D_Type) scaling_=1.0;
-            else if(interac_type==D2T_Type) scaling_=pow(0.5,          -setup_data.kernel->poten_scale *((FMMNode*)nodes_out[i])->Depth());
-            else if(interac_type== U0_Type) scaling_=pow(0.5,(COORD_DIM-setup_data.kernel->poten_scale)*((FMMNode*)nodes_out[i])->Depth());
-            else if(interac_type== U1_Type) scaling_=pow(0.5,(COORD_DIM-setup_data.kernel->poten_scale)*((FMMNode*)nodes_out[i])->Depth());
-            else if(interac_type== U2_Type) scaling_=pow(0.5,(COORD_DIM-setup_data.kernel->poten_scale)*((FMMNode*)nodes_out[i])->Depth());
-            else if(interac_type==  W_Type) scaling_=pow(0.5,          -setup_data.kernel->poten_scale *((FMMNode*)nodes_out[i])->Depth());
-            else if(interac_type==  X_Type) scaling_=pow(0.5, COORD_DIM                                *((FMMNode*)nodes_out[i])->Depth());
-
-=======
->>>>>>> 4b31189a
             for(size_t j=interac_blk_dsp[k-1];j<interac_blk_dsp[k];j++){
               if(trg_interac_list[i][j]!=NULL){
                 size_t depth=((FMMNode*)nodes_out[i])->Depth();
@@ -1502,57 +1487,40 @@
   }
 }
 
-template <class FMMNode>
-<<<<<<< HEAD
-void FMM_Pts<FMMNode>::EvalList_cuda(SetupData<Real_t>& setup_data) {
-  typename Vector<char>::Device buff;
-  typename Vector<char>::Device buff_d;
-  typename Matrix<char>::Device precomp_data;
-  typename Matrix<char>::Device precomp_data_d;
-  typename Matrix<char>::Device interac_data;
-  typename Matrix<char>::Device interac_data_d;
-  typename Matrix<Real_t>::Device input_data;
-  typename Matrix<Real_t>::Device input_data_d;
-  typename Matrix<Real_t>::Device output_data;
+#if defined(PVFMM_HAVE_CUDA)
+#include <cuda_func.hpp>
+
+template <class Real_t, int SYNC>
+void EvalListGPU(SetupData<Real_t>& setup_data, Vector<char>& dev_buffer, MPI_Comm& comm) {
+  cudaStream_t* stream = pvfmm::CUDA_Lock::acquire_stream();
+
+  Profile::Tic("Host2Device",&comm,false,25);
+  typename Matrix<char>::Device    interac_data;
+  typename Vector<char>::Device            buff;
+  typename Matrix<char>::Device  precomp_data_d;
+  typename Matrix<char>::Device  interac_data_d;
+  typename Matrix<Real_t>::Device  input_data_d;
   typename Matrix<Real_t>::Device output_data_d;
 
-
-  /* Take CPU pointer first. */
-  {
-    buff        =       this-> cpu_buffer;
-    precomp_data=*setup_data.precomp_data;
-    interac_data= setup_data.interac_data;
-    input_data  =*setup_data.  input_data;
-    output_data =*setup_data. output_data;
-  }
-  /* Take GPU pointer now. */
-  {
-    buff_d = this->dev_buffer.AllocDevice(false);
-    precomp_data_d = setup_data.precomp_data->AllocDevice(false);
-    interac_data_d = setup_data.interac_data.AllocDevice(false);
-    input_data_d = setup_data.input_data->AllocDevice(false);
-    output_data_d = setup_data.output_data->AllocDevice(false);
-  }
-  {
+  interac_data  = setup_data.interac_data;
+  buff          =              dev_buffer. AllocDevice(false);
+  precomp_data_d= setup_data.precomp_data->AllocDevice(false);
+  interac_data_d= setup_data.interac_data. AllocDevice(false);
+  input_data_d  = setup_data.  input_data->AllocDevice(false);
+  output_data_d = setup_data. output_data->AllocDevice(false);
+  Profile::Toc();
+
+  { // Set interac_data.
     size_t data_size, M_dim0, M_dim1, dof;
-
-    /* CPU pointers */
     Vector<size_t> interac_blk;
     Vector<size_t> interac_cnt;
     Vector<size_t> interac_mat;
-    Vector<size_t> input_perm;
-    Vector<size_t> output_perm;
-    Vector<Real_t> scaling;
-
-    /* GPU pointers */
-    char *input_perm_d, *output_perm_d, *scaling_d;
-
-    {
-      char* data_ptr=&interac_data[0][0];
-      char *dev_ptr;
-
-      /* Take GPU initial pointer for later computation. */
-      dev_ptr = (char *) interac_data_d.dev_ptr;
+    Vector<size_t> input_perm_d;
+    Vector<size_t> output_perm_d;
+
+    { // Set interac_data.
+      char* data_ptr=&interac_data  [0][0];
+      char*  dev_ptr=&interac_data_d[0][0];
 
       data_size=((size_t*)data_ptr)[0]; data_ptr+=data_size;      dev_ptr += data_size;
       data_size=((size_t*)data_ptr)[0]; data_ptr+=sizeof(size_t); dev_ptr += sizeof(size_t);
@@ -1560,79 +1528,59 @@
       M_dim1   =((size_t*)data_ptr)[0]; data_ptr+=sizeof(size_t); dev_ptr += sizeof(size_t);
       dof      =((size_t*)data_ptr)[0]; data_ptr+=sizeof(size_t); dev_ptr += sizeof(size_t);
 
-      /* Update CPU and GPU pointers at the same time. */
-      /* CPU pointer */
       interac_blk.ReInit(((size_t*)data_ptr)[0],(size_t*)(data_ptr+sizeof(size_t)),false);
       data_ptr += sizeof(size_t) + sizeof(size_t)*interac_blk.Dim();
       dev_ptr  += sizeof(size_t) + sizeof(size_t)*interac_blk.Dim();
 
-      //len_interac_cnt = ((size_t*)data_ptr)[0];
-      /* CPU pointer */
       interac_cnt.ReInit(((size_t*)data_ptr)[0],(size_t*)(data_ptr+sizeof(size_t)),false);
       data_ptr += sizeof(size_t) + sizeof(size_t)*interac_cnt.Dim();
       dev_ptr  += sizeof(size_t) + sizeof(size_t)*interac_cnt.Dim();
 
-      //len_interac_mat = ((size_t *) data_ptr)[0];
-      /* CPU pointer */
       interac_mat.ReInit(((size_t*)data_ptr)[0],(size_t*)(data_ptr+sizeof(size_t)),false);
       data_ptr += sizeof(size_t) + sizeof(size_t)*interac_mat.Dim();
       dev_ptr  += sizeof(size_t) + sizeof(size_t)*interac_mat.Dim();
 
-      input_perm.ReInit(((size_t*)data_ptr)[0],(size_t*)(data_ptr+sizeof(size_t)),false);
-      /* GPU pointer */
-      input_perm_d = dev_ptr + sizeof(size_t);
-      data_ptr += sizeof(size_t) + sizeof(size_t)*input_perm.Dim();
-      dev_ptr  += sizeof(size_t) + sizeof(size_t)*input_perm.Dim();
-
-      output_perm.ReInit(((size_t*)data_ptr)[0],(size_t*)(data_ptr+sizeof(size_t)),false);
-      /* GPU pointer */
-      output_perm_d = dev_ptr + sizeof(size_t);
-      data_ptr += sizeof(size_t) + sizeof(size_t)*output_perm.Dim();
-      dev_ptr  += sizeof(size_t) + sizeof(size_t)*output_perm.Dim();
-
-      scaling.ReInit(((size_t*)data_ptr)[0],(Real_t*)(data_ptr+sizeof(size_t)),false);
-      /* GPU pointer */
-      scaling_d = dev_ptr + sizeof(size_t);
-      data_ptr += sizeof(size_t) + sizeof(size_t)*scaling.Dim();
-      dev_ptr  += sizeof(size_t) + sizeof(size_t)*scaling.Dim();
-    }
-
-    {
+      input_perm_d.ReInit(((size_t*)data_ptr)[0],(size_t*)(dev_ptr+sizeof(size_t)),false);
+      data_ptr += sizeof(size_t) + sizeof(size_t)*input_perm_d.Dim();
+      dev_ptr  += sizeof(size_t) + sizeof(size_t)*input_perm_d.Dim();
+
+      output_perm_d.ReInit(((size_t*)data_ptr)[0],(size_t*)(dev_ptr+sizeof(size_t)),false);
+      data_ptr += sizeof(size_t) + sizeof(size_t)*output_perm_d.Dim();
+      dev_ptr  += sizeof(size_t) + sizeof(size_t)*output_perm_d.Dim();
+    }
+
+    { // interactions
       size_t interac_indx = 0;
       size_t interac_blk_dsp = 0;
       cudaError_t error;
       for (size_t k = 0; k < interac_blk.Dim(); k++) {
-        size_t vec_cnt = 0;
-
-        for (size_t j = interac_blk_dsp; j < interac_blk_dsp + interac_blk[k]; j++)
-          vec_cnt += interac_cnt[j];
-
-        /* GPU Kernel call */
-        char *buff_in_d = (char *) buff_d.dev_ptr;
-        char *buff_out_d = (char *) (buff_d.dev_ptr + vec_cnt*dof*M_dim0*sizeof(Real_t));
-
-        cuda_func<Real_t>::in_perm_h ((char *)precomp_data_d.dev_ptr, input_perm_d,
-            (char *) input_data_d.dev_ptr, buff_in_d, interac_indx,  M_dim0, vec_cnt);
+        size_t vec_cnt=0;
+        for(size_t j=interac_blk_dsp;j<interac_blk_dsp+interac_blk[k];j++) vec_cnt+=interac_cnt[j];
+
+        char *buff_in_d  =&buff[0];
+        char *buff_out_d =&buff[vec_cnt*dof*M_dim0*sizeof(Real_t)];
+
+        { // Input permutation.
+          in_perm_gpu<Real_t>(&precomp_data_d[0][0], &input_data_d[0][0], buff_in_d,
+                              &input_perm_d[interac_indx*4], vec_cnt, M_dim0, stream);
+        }
 
         size_t vec_cnt0 = 0;
         for (size_t j = interac_blk_dsp; j < interac_blk_dsp + interac_blk[k];) {
           size_t vec_cnt1 = 0;
           size_t interac_mat0 = interac_mat[j];
-
-          for (; j < interac_blk_dsp + interac_blk[k] && interac_mat[j] == interac_mat0; j++)
-            vec_cnt1 += interac_cnt[j];
-
-          /* GPU Gemm */
+          for (; j < interac_blk_dsp + interac_blk[k] && interac_mat[j] == interac_mat0; j++) vec_cnt1 += interac_cnt[j];
           Matrix<Real_t> M_d(M_dim0, M_dim1, (Real_t*)(precomp_data_d.dev_ptr + interac_mat0), false);
           Matrix<Real_t> Ms_d(dof*vec_cnt1, M_dim0, (Real_t*)(buff_in_d +  M_dim0*vec_cnt0*dof*sizeof(Real_t)), false);
           Matrix<Real_t> Mt_d(dof*vec_cnt1, M_dim1, (Real_t*)(buff_out_d + M_dim1*vec_cnt0*dof*sizeof(Real_t)), false);
-          Matrix<Real_t>::CUBLASXGEMM(Mt_d, Ms_d, M_d);
-
+          Matrix<Real_t>::CUBLASGEMM(Mt_d, Ms_d, M_d);
           vec_cnt0 += vec_cnt1;
         }
 
-        cuda_func<Real_t>::out_perm_h (scaling_d, (char *) precomp_data_d.dev_ptr, output_perm_d,
-            (char *) output_data_d.dev_ptr, buff_out_d, interac_indx, M_dim1, vec_cnt);
+        { // Input permutation.
+          out_perm_gpu<Real_t>(&precomp_data_d[0][0], &output_data_d[0][0], buff_out_d,
+                               &output_perm_d[interac_indx*4], vec_cnt, M_dim1, stream);
+        }
 
         interac_indx += vec_cnt;
         interac_blk_dsp += interac_blk[k];
@@ -1640,14 +1588,12 @@
     }
   }
 
-  // Sync.
-	//CUDA_Lock::wait(0);
-}
+	if(SYNC) CUDA_Lock::wait();
+}
+#endif
 
 template <class FMMNode>
-=======
 template <int SYNC>
->>>>>>> 4b31189a
 void FMM_Pts<FMMNode>::EvalList(SetupData<Real_t>& setup_data, bool device){
   if(setup_data.interac_data.Dim(0)==0 || setup_data.interac_data.Dim(1)==0){
     Profile::Tic("Host2Device",&this->comm,false,25);
@@ -1659,7 +1605,7 @@
 
 #if defined(PVFMM_HAVE_CUDA)
   if (device) {
-    EvalList_cuda(setup_data);
+    EvalListGPU<Real_t, SYNC>(setup_data, this->dev_buffer, this->comm);
     return;
   }
 #endif
@@ -1802,7 +1748,7 @@
           {
             Matrix<Real_t> Ms(dof*vec_cnt1, M_dim0, (Real_t*)(buff_in +M_dim0*vec_cnt0*dof*sizeof(Real_t)), false);
             Matrix<Real_t> Mt(dof*vec_cnt1, M_dim1, (Real_t*)(buff_out+M_dim1*vec_cnt0*dof*sizeof(Real_t)), false);
-            Matrix<Real_t>::DGEMM(Mt,Ms,M);
+            Matrix<Real_t>::GEMM(Mt,Ms,M);
           }
           #else
           #pragma omp parallel for
@@ -1811,7 +1757,7 @@
             size_t b=(dof*vec_cnt1*(tid+1))/omp_p;
             Matrix<Real_t> Ms(b-a, M_dim0, (Real_t*)(buff_in +M_dim0*vec_cnt0*dof*sizeof(Real_t))+M_dim0*a, false);
             Matrix<Real_t> Mt(b-a, M_dim1, (Real_t*)(buff_out+M_dim1*vec_cnt0*dof*sizeof(Real_t))+M_dim1*a, false);
-            Matrix<Real_t>::DGEMM(Mt,Ms,M);
+            Matrix<Real_t>::GEMM(Mt,Ms,M);
           }
           #endif
           vec_cnt0+=vec_cnt1;
@@ -1904,11 +1850,7 @@
   if(this->MultipoleOrder()==0) return;
   { // Set setup_data
     setup_data.level=level;
-<<<<<<< HEAD
-    setup_data.kernel=&aux_kernel;
-=======
     setup_data.kernel=aux_kernel;
->>>>>>> 4b31189a
     setup_data.interac_type.resize(1);
     setup_data.interac_type[0]=S2U_Type;
 
@@ -1960,11 +1902,7 @@
   if(this->MultipoleOrder()==0) return;
   { // Set setup_data
     setup_data.level=level;
-<<<<<<< HEAD
-    setup_data.kernel=&aux_kernel;
-=======
     setup_data.kernel=aux_kernel;
->>>>>>> 4b31189a
     setup_data.interac_type.resize(1);
     setup_data.interac_type[0]=U2U_Type;
 
@@ -1987,18 +1925,7 @@
   for(size_t i=0;i<nodes_out.size();i++) output_vector.push_back(&((FMMData*)((FMMNode*)nodes_out[i])->FMMData())->upward_equiv);
 
   SetupInterac(setup_data,device);
-<<<<<<< HEAD
-}
-
-template <class FMMNode>
-void FMM_Pts<FMMNode>::Up2Up     (SetupData<Real_t>& setup_data, bool device){
-  //Add Up2Up contribution.
-  EvalList(setup_data, device);
-=======
->>>>>>> 4b31189a
-}
-
-
+}
 
 template <class FMMNode>
 void FMM_Pts<FMMNode>::Up2Up     (SetupData<Real_t>& setup_data, bool device){
@@ -2022,7 +1949,7 @@
   assert(dnward_equiv.Dim()==M.Dim(1)*dof);
   Matrix<Real_t> d_equiv(dof,M.Dim(0),&dnward_equiv[0],false);
   Matrix<Real_t> u_equiv(dof,M.Dim(1),&upward_equiv[0],false);
-  Matrix<Real_t>::DGEMM(d_equiv,u_equiv,M);
+  Matrix<Real_t>::GEMM(d_equiv,u_equiv,M);
 }
 
 
@@ -2198,7 +2125,7 @@
         for(size_t j=0;j<chld_cnt;j++){
           Matrix<Real_t> d_check(dof,M.Dim(0),&buffer[n*ker_dim1*dof*j],false);
           Matrix<Real_t> d_equiv(dof,M.Dim(1),&output_data[0] + ifft_vec[node_idx] + M.Dim(1)*dof*j,false);
-          Matrix<Real_t>::DGEMM(d_equiv,d_check,M,1.0);
+          Matrix<Real_t>::GEMM(d_equiv,d_check,M,1.0);
         }
       }
     }
@@ -3119,11 +3046,6 @@
           trg_coord[i]=(size_t)(&output_vector[i*2+0][0][0]- coord_data[0]);
           trg_value[i]=(size_t)(&output_vector[i*2+1][0][0]-output_data[0]);
 
-<<<<<<< HEAD
-          if(!this->Homogen()) scaling[i]=1.0;
-          else if(interac_type==S2U_Type) scaling[i]=pow(0.5, setup_data.kernel->poten_scale *((FMMNode*)nodes_out[i])->Depth());
-          else if(interac_type==  X_Type) scaling[i]=pow(0.5, setup_data.kernel->poten_scale *((FMMNode*)nodes_out[i])->Depth());
-=======
           Real_t* s=&scaling[i*(ker_dim0+ker_dim1)];
           for(size_t j=0;j<ker_dim1;j++){
             if(!this->Homogen()) s[j]=1.0;
@@ -3135,7 +3057,6 @@
             else if(interac_type==S2U_Type) s[ker_dim1+j]=pow(0.5, setup_data.kernel->src_scal[j]*((FMMNode*)nodes_out[i])->Depth());
             else if(interac_type==  X_Type) s[ker_dim1+j]=pow(0.5, setup_data.kernel->src_scal[j]*((FMMNode*)nodes_out[i])->Depth());
           }
->>>>>>> 4b31189a
         }
       }
     }
@@ -3284,7 +3205,6 @@
 template <class FMMNode>
 template <int SYNC>
 void FMM_Pts<FMMNode>::EvalListPts(SetupData<Real_t>& setup_data, bool device){
-  return;
   if(setup_data.interac_data.Dim(0)==0 || setup_data.interac_data.Dim(1)==0){
     Profile::Tic("Host2Device",&this->comm,false,25);
     Profile::Toc();
@@ -3292,6 +3212,11 @@
     Profile::Toc();
     return;
   }
+
+  bool have_gpu=false;
+#if defined(PVFMM_HAVE_CUDA)
+  have_gpu=true;
+#endif
 
   Profile::Tic("Host2Device",&this->comm,false,25);
   typename Vector<char>::Device          buff;
@@ -3300,7 +3225,7 @@
   typename Matrix<Real_t>::Device  coord_data;
   typename Matrix<Real_t>::Device  input_data;
   typename Matrix<Real_t>::Device output_data;
-  if(device){
+  if(device && !have_gpu){
     buff        =       this-> dev_buffer. AllocDevice(false);
     interac_data= setup_data.interac_data. AllocDevice(false);
     //if(setup_data.precomp_data!=NULL) precomp_data= setup_data.precomp_data->AllocDevice(false);
@@ -3405,7 +3330,7 @@
       size_t thread_buff_size=buff.dim/sizeof(Real_t)/omp_p;
       for(int i=0;i<omp_p;i++) thread_buff[i]=(Real_t*)&buff[i*thread_buff_size*sizeof(Real_t)];
 
-      #pragma omp parallel for
+      #pragma omp parallel for schedule(dynamic)
       for(size_t i=0;i<n_out;i++)
       if(trg_interac_cnt[i]>0 && trg_cnt[i]>0){
         int thread_id=omp_get_thread_num();
@@ -3465,7 +3390,7 @@
 
           Matrix<Real_t>  in_vec(dof, M.Dim(0),             t_value, false);
           Matrix<Real_t> tmp_vec(dof, M.Dim(1),dof*M.Dim(0)+t_value, false);
-          Matrix<Real_t>::DGEMM(tmp_vec, in_vec, M, 0.0);
+          Matrix<Real_t>::GEMM(tmp_vec, in_vec, M, 0.0);
 
           Matrix<Real_t> out_vec(dof, M.Dim(1), output_data[0]+trg_value[i], false);
           {// Scaling (ker_dim0)
